--- conflicted
+++ resolved
@@ -35,12 +35,8 @@
 Reexport = "0.2"
 StochasticDiffEq = "6.13"
 Tracker = "0.2"
-<<<<<<< HEAD
-Zygote = "0.4"
+Zygote = "0.4, 0.5"
 ModelingToolkit = "3.10"
-=======
-Zygote = "0.4, 0.5"
->>>>>>> c4f35b0c
 julia = "1.3"
 
 [extras]

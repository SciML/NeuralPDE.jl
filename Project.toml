--- conflicted
+++ resolved
@@ -34,13 +34,8 @@
 Distributions = "0.23, 0.24"
 Flux = "0.10.1, 0.11"
 ForwardDiff = "0.10"
-<<<<<<< HEAD
-GalacticOptim = "0.3"
+GalacticOptim = "0.3, 0.4"
 ModelingToolkit = "3.11, 4.0"
-=======
-GalacticOptim = "0.3, 0.4"
-ModelingToolkit = "3.11"
->>>>>>> 9f4f9bc0
 Optim = "1.0"
 Reexport = "0.2"
 StochasticDiffEq = "6.13"

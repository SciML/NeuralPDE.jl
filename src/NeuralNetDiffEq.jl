--- conflicted
+++ resolved
@@ -32,7 +32,30 @@
   show(io,A.tspan)
 end
 
-<<<<<<< HEAD
+struct KolmogorovPDEProblem{ Mu, Sigma, Phi, X , T , D ,P} <: DiffEqBase.DEProblem
+    μ::Mu
+    sigma::Sigma
+    phi::Phi
+    xspan::Tuple{X,X}
+    tspan::Tuple{T,T}
+    d::D
+    p::P
+    KolmogorovPDEProblem( μ, sigma, phi , xspan , tspan , d, p=nothing) = new{typeof(μ),typeof(sigma),typeof(phi),eltype(tspan),eltype(xspan),typeof(d),typeof(p)}(μ,sigma,phi,xspan,tspan,d,p)
+end
+ 
+Base.summary(prob::KolmogorovPDEProblem) = string(nameof(typeof(prob)))
+function Base.show(io::IO, A::KolmogorovPDEProblem)
+  println(io,summary(A))
+  print(io,"timespan: ")
+  show(io,A.tspan)
+  print(io,"xspan: ")
+  show(io,A.xspan)
+  println(io , "μ")
+  show(io , A.μ)
+  println(io,"Sigma")
+  show(io , A.sigma)
+end
+
 struct GeneranNNPDEProblem{PF,BC,T,X,DT,DX,P} <:DiffEqBase.DEProblem
   pde_func::PF
   boundary_conditions::BC
@@ -59,43 +82,14 @@
 include("ode_solve.jl")
 include("pde_solve.jl")
 include("pde_solve_ns.jl")
+include("kolmogorov_solve.jl")
 include("general_ode_solve.jl")
 include("general_pde_solve.jl")
 
-export NNODE, TerminalPDEProblem, NNPDEHan, NNPDENS,
-       NNGenODE, NNGeneralPDE, GeneranNNPDEProblem
-=======
-struct KolmogorovPDEProblem{ Mu, Sigma, Phi, X , T , D ,P} <: DiffEqBase.DEProblem
-    μ::Mu
-    sigma::Sigma
-    phi::Phi
-    xspan::Tuple{X,X}
-    tspan::Tuple{T,T}
-    d::D
-    p::P
-    KolmogorovPDEProblem( μ, sigma, phi , xspan , tspan , d, p=nothing) = new{typeof(μ),typeof(sigma),typeof(phi),eltype(tspan),eltype(xspan),typeof(d),typeof(p)}(μ,sigma,phi,xspan,tspan,d,p)
-end
- 
-Base.summary(prob::KolmogorovPDEProblem) = string(nameof(typeof(prob)))
-function Base.show(io::IO, A::KolmogorovPDEProblem)
-  println(io,summary(A))
-  print(io,"timespan: ")
-  show(io,A.tspan)
-  print(io,"xspan: ")
-  show(io,A.xspan)
-  println(io , "μ")
-  show(io , A.μ)
-  println(io,"Sigma")
-  show(io , A.sigma)
-end
- 
-include("ode_solve.jl")
-include("pde_solve.jl")
-include("pde_solve_ns.jl")
-include("kolmogorov_solve.jl")
 
+export NNODE, TerminalPDEProblem, NNPDEHan, NNPDENS, 
+        KolmogorovPDEProblem, NNKolmogorov, NNGenODE, NNGeneralPDE, GeneranNNPDEProblem
 
-export NNODE, TerminalPDEProblem, NNPDEHan, NNPDENS, KolmogorovPDEProblem, NNKolmogorov
->>>>>>> 359207ec
+       
 
 end # module
--- conflicted
+++ resolved
@@ -3,13 +3,8 @@
 using Reexport, Statistics
 @reexport using DiffEqBase
 
-<<<<<<< HEAD
-using Flux, Zygote, DiffEqSensitivity, ForwardDiff, Random
-using DiffEqFlux, Adapt, DifferentialEquations, BlackBoxOptim
-=======
 using Flux, Zygote, DiffEqSensitivity, ForwardDiff, Random, Distributions
 using DiffEqFlux, Adapt
->>>>>>> 5e99fe13
 import Tracker, Optim
 
 abstract type NeuralNetDiffEqAlgorithm <: DiffEqBase.AbstractODEAlgorithm end

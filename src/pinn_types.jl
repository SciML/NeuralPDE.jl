"""
???
"""
struct LogOptions
	log_frequency::Int64
	# TODO: add in an option for saving plots in the log. this is currently not done because the type of plot is dependent on the PDESystem
	#       possible solution: pass in a plot function?
	#       this is somewhat important because we want to support plotting adaptive weights that depend on pde independent variables
	#       and not just one weight for each loss function, i.e. pde_loss_weights(i, t, x) and since this would be function-internal,
	#       we'd want the plot & log to happen internally as well
	#       plots of the learned function can happen in the outer callback, but we might want to offer that here too

	SciMLBase.@add_kwonly function LogOptions(; log_frequency = 50)
		new(convert(Int64, log_frequency))
	end
end

"""This function is defined here as stubs to be overriden by the subpackage NeuralPDELogging if imported"""
function logvector(logger, v::AbstractVector{R}, name::AbstractString,
	step::Integer) where {R <: Real}
	nothing
end

"""This function is defined here as stubs to be overriden by the subpackage NeuralPDELogging if imported"""
function logscalar(logger, s::R, name::AbstractString, step::Integer) where {R <: Real}
	nothing
end


"""
```julia
PhysicsInformedNN(chain,
                  strategy;
                  init_params = nothing,
                  phi = nothing,
                  param_estim = false,
                  additional_loss = nothing,
                  adaptive_loss = nothing,
                  logger = nothing,
                  log_options = LogOptions(),
                  iteration = nothing,
                  kwargs...) where {iip}
```

A `discretize` algorithm for the ModelingToolkit PDESystem interface, which transforms a
`PDESystem` into an `OptimizationProblem` using the Physics-Informed Neural Networks (PINN)
methodology.

## Positional Arguments

* `chain`: a vector of Flux.jl or Lux.jl chains with a d-dimensional input and a
  1-dimensional output corresponding to each of the dependent variables. Note that this
  specification respects the order of the dependent variables as specified in the PDESystem.
* `strategy`: determines which training strategy will be used. See the Training Strategy
  documentation for more details.

## Keyword Arguments

* `init_params`: the initial parameters of the neural networks. This should match the
  specification of the chosen `chain` library. For example, if a Flux.chain is used, then
  `init_params` should match `Flux.destructure(chain)[1]` in shape. If `init_params` is not
  given, then the neural network default parameters are used. Note that for Lux, the default
  will convert to Float64.
* `phi`: a trial solution, specified as `phi(x,p)` where `x` is the coordinates vector for
  the dependent variable and `p` are the weights of the phi function (generally the weights
  of the neural network defining `phi`). By default, this is generated from the `chain`. This
  should only be used to more directly impose functional information in the training problem,
  for example imposing the boundary condition by the test function formulation.
* `adaptive_loss`: the choice for the adaptive loss function. See the
  [adaptive loss page](@ref adaptive_loss) for more details. Defaults to no adaptivity.
* `additional_loss`: a function `additional_loss(phi, θ, p_)` where `phi` are the neural
  network trial solutions, `θ` are the weights of the neural network(s), and `p_` are the
  hyperparameters of the `OptimizationProblem`. If `param_estim = true`, then `θ` additionally
  contains the parameters of the differential equation appended to the end of the vector.
* `param_estim`: whether the parameters of the differential equation should be included in
  the values sent to the `additional_loss` function. Defaults to `false`.
* `logger`: ?? needs docs
* `log_options`: ?? why is this separate from the logger?
* `iteration`: used to control the iteration counter???
* `kwargs`: Extra keyword arguments which are splatted to the `OptimizationProblem` on `solve`.
"""
struct PhysicsInformedNN{T, P, PH, DER, PE, AL, ADA, LOG, K} <: SciMLBase.AbstractDiscretization
	chain::Any
	strategy::T
	init_params::P
	phi::PH
	derivative::DER
	param_estim::PE
	additional_loss::AL
	adaptive_loss::ADA
	logger::LOG
	log_options::LogOptions
	iteration::Vector{Int64}
	self_increment::Bool
	multioutput::Bool
	kwargs::K

    @add_kwonly function PhysicsInformedNN(chain,
                                           strategy;
                                           init_params = nothing,
                                           phi = nothing,
                                           derivative = nothing,
                                           param_estim = false,
                                           additional_loss = nothing,
                                           adaptive_loss = nothing,
                                           logger = nothing,
                                           log_options = LogOptions(),
                                           iteration = nothing,
                                           kwargs...)
        multioutput = chain isa AbstractArray

        if phi === nothing
            if multioutput
                _phi = Phi.(chain)
            else
                _phi = Phi(chain)
            end
        else
            _phi = phi
        end

        if derivative === nothing
            _derivative = numeric_derivative
        else
            _derivative = derivative
        end

        if iteration isa Vector{Int64}
            self_increment = false
        else
            iteration = [1]
            self_increment = true
        end

		new{typeof(strategy), typeof(init_params), typeof(_phi), typeof(_derivative),
			typeof(param_estim),
			typeof(additional_loss), typeof(adaptive_loss),
			typeof(logger), typeof(kwargs)}(chain,
                                                                        strategy,
                                                                        init_params,
                                                                        _phi,
                                                                        _derivative,
                                                                        param_estim,
                                                                        additional_loss,
                                                                        adaptive_loss,
                                                                        logger,
                                                                        log_options,
                                                                        iteration,
                                                                        self_increment,
                                                                        multioutput,
                                                                        kwargs)
	end
end


<<<<<<< HEAD
=======
"""
```julia
BayesianPINN(chain,
                  strategy;
                  init_params = nothing,
                  phi = nothing,
                  param_estim = false,
                  additional_loss = nothing,
                  adaptive_loss = nothing,
                  logger = nothing,
                  log_options = LogOptions(),
                  iteration = nothing,
                  dataset=nothing,
                  kwargs...) where {iip}
```

## Positional Arguments

* `chain`: a vector of Flux.jl or Lux.jl chains with a d-dimensional input and a
  1-dimensional output corresponding to each of the dependent variables. Note that this
  specification respects the order of the dependent variables as specified in the PDESystem.
* `strategy`: determines which training strategy will be used. See the Training Strategy
  documentation for more details.

## Keyword Arguments

* `init_params`: the initial parameters of the neural networks. This should match the
  specification of the chosen `chain` library. For example, if a Flux.chain is used, then
  `init_params` should match `Flux.destructure(chain)[1]` in shape. If `init_params` is not
  given, then the neural network default parameters are used. Note that for Lux, the default
  will convert to Float64.
* `phi`: a trial solution, specified as `phi(x,p)` where `x` is the coordinates vector for
  the dependent variable and `p` are the weights of the phi function (generally the weights
  of the neural network defining `phi`). By default, this is generated from the `chain`. This
  should only be used to more directly impose functional information in the training problem,
  for example imposing the boundary condition by the test function formulation.
* `adaptive_loss`: the choice for the adaptive loss function. See the
  [adaptive loss page](@ref adaptive_loss) for more details. Defaults to no adaptivity.
* `additional_loss`: a function `additional_loss(phi, θ, p_)` where `phi` are the neural
  network trial solutions, `θ` are the weights of the neural network(s), and `p_` are the
  hyperparameters . If `param_estim = true`, then `θ` additionally
  contains the parameters of the differential equation appended to the end of the vector.
* `param_estim`: whether the parameters of the differential equation should be included in
  the values sent to the `additional_loss` function. Defaults to `false`.
* `logger`: ?? needs docs
* `log_options`: ?? why is this separate from the logger?
* `iteration`: used to control the iteration counter???
* `kwargs`: Extra keyword arguments.
"""
struct BayesianPINN{T, P, PH, DER, PE, AL, ADA, LOG, D, K} <: AbstractPINN
    chain::Any
    strategy::T
    init_params::P
    phi::PH
    derivative::DER
    param_estim::PE
    additional_loss::AL
    adaptive_loss::ADA
    logger::LOG
    log_options::LogOptions
    iteration::Vector{Int64}
    self_increment::Bool
    multioutput::Bool
    dataset::D
    kwargs::K

    @add_kwonly function BayesianPINN(chain,
            strategy;
            init_params = nothing,
            phi = nothing,
            derivative = nothing,
            param_estim = false,
            additional_loss = nothing,
            adaptive_loss = nothing,
            logger = nothing,
            log_options = LogOptions(),
            iteration = nothing,
            dataset = nothing,
            kwargs...)
        multioutput = chain isa AbstractArray

        if phi === nothing
            if multioutput
                _phi = Phi.(chain)
            else
                _phi = Phi(chain)
            end
        else
            _phi = phi
        end

        if derivative === nothing
            _derivative = numeric_derivative
        else
            _derivative = derivative
        end

        if iteration isa Vector{Int64}
            self_increment = false
        else
            iteration = [1]
            self_increment = true
        end

        if dataset isa Nothing
            dataset = (nothing, nothing)
        end

        new{typeof(strategy), typeof(init_params), typeof(_phi), typeof(_derivative),
            typeof(param_estim),
            typeof(additional_loss), typeof(adaptive_loss), typeof(logger), typeof(dataset),
            typeof(kwargs)}(chain,
            strategy,
            init_params,
            _phi,
            _derivative,
            param_estim,
            additional_loss,
            adaptive_loss,
            logger,
            log_options,
            iteration,
            self_increment,
            multioutput,
            dataset,
            kwargs)
    end
end

>>>>>>> 0687aaf4
"""
`PINNRepresentation``

An internal representation of a physics-informed neural network (PINN). This is the struct
used internally and returned for introspection by `symbolic_discretize`.

## Fields

$(FIELDS)
"""
mutable struct PINNRepresentation
	"""
	The equations of the PDE
	"""
	eqs::Any
	"""
	The boundary condition equations
	"""
	bcs::Any
	"""
	The domains for each of the independent variables
	"""
	domains::Any
	"""
	???
	"""
	eq_params::Any
	"""
	???
	"""
	defaults::Any
	"""
	???
	"""
	default_p::Any
	"""
	Whether parameters are to be appended to the `additional_loss`
	"""
	param_estim::Any
	"""
	The `additional_loss` function as provided by the user
	"""
	additional_loss::Any
	"""
	The adaptive loss function
	"""
	adaloss::Any
	"""
	The VariableMap of the PDESystem
	"""
	varmap::Any
	"""
	The logger as provided by the user
	"""
	logger::Any
	"""
	Whether there are multiple outputs, i.e. a system of PDEs
	"""
	multioutput::Bool
	"""
	The iteration counter used inside the cost function
	"""
	iteration::Vector{Int}
	"""
	The initial parameters as provided by the user. If the PDE is a system of PDEs, this
	will be an array of arrays. If Lux.jl is used, then this is an array of ComponentArrays.
	"""
	init_params::Any
	"""
	The initial parameters as a flattened array. This is the array that is used in the
	construction of the OptimizationProblem. If a Lux.jl neural network is used, then this
	flattened form is a `ComponentArray`. If the equation is a system of equations, then
	`flat_init_params.depvar.x` are the parameters for the neural network corresponding
	to the dependent variable `x`, and i.e. if `depvar[i] == :x` then for `phi[i]`.
	If `param_estim = true`, then `flat_init_params.p` are the parameters and
	`flat_init_params.depvar.x` are the neural network parameters, so
	`flat_init_params.depvar.x` would be the parameters of the neural network for the
	dependent variable `x` if it's a system. If a Flux.jl neural network is used, this is
	simply an `AbstractArray` to be indexed and the sizes from the chains must be
	remembered/stored/used.
	"""
	flat_init_params::Any
	"""
	The representation of the test function of the PDE solution
	"""
	phi::Any
	"""
	The function used for computing the derivative
	"""
	derivative::Any
	"""
	The training strategy as provided by the user
	"""
	strategy::AbstractTrainingStrategy
	"""
	???
	"""
    eqdata::Any
	"""
	???
	"""
	integral::Any
	"""
	The PDE loss functions as represented in Julia AST
	"""
	symbolic_pde_loss_functions::Any
	"""
	The boundary condition loss functions as represented in Julia AST
	"""
	symbolic_bc_loss_functions::Any
	"""
	The PINNLossFunctions, i.e. the generated loss functions
	"""
	loss_functions::Any
end

"""
`PINNLossFunctions``

The generated functions from the PINNRepresentation

## Fields

$(FIELDS)
"""
struct PINNLossFunctions
	"""
	The boundary condition loss functions
	"""
	bc_loss_functions::Any
	"""
	The PDE loss functions
	"""
	pde_loss_functions::Any
	"""
	The full loss function, combining the PDE and boundary condition loss functions.
	This is the loss function that is used by the optimizer.
	"""
	full_loss_function::Any
	"""
	The wrapped `additional_loss`, as pieced together for the optimizer.
	"""
	additional_loss_function::Any
	"""
	The pre-data version of the PDE loss function
	"""
	datafree_pde_loss_functions::Any
	"""
	The pre-data version of the BC loss function
	"""
	datafree_bc_loss_functions::Any
end

"""
An encoding of the test function phi that is used for calculating the PDE
value at domain points x

Fields:

- `f`: A representation of the chain function. If FastChain, then `f(x,p)`,
  if Chain then `f(p)(x)` (from Flux.destructure)
- `st`: The state of the Lux.AbstractExplicitLayer. If a Flux.Chain then this is `nothing`.
  It should be updated on each call.
"""
mutable struct Phi{C, S}
	f::C
	st::S
	function Phi(chain::Lux.AbstractExplicitLayer)
		st = Lux.initialstates(Random.default_rng(), chain)
		new{typeof(chain), typeof(st)}(chain, st)
	end
	function Phi(chain::Flux.Chain)
		re = Flux.destructure(chain)[2]
		new{typeof(re), Nothing}(re, nothing)
	end
end

function (f::Phi{<:Lux.AbstractExplicitLayer})(x::Number, θ)
	y, st = f.f(adapt(parameterless_type(ComponentArrays.getdata(θ)), [x]), θ, f.st)
	ChainRulesCore.@ignore_derivatives f.st = st
	y
end

function (f::Phi{<:Lux.AbstractExplicitLayer})(x::AbstractArray, θ)
	y, st = f.f(adapt(parameterless_type(ComponentArrays.getdata(θ)), x), θ, f.st)
	ChainRulesCore.@ignore_derivatives f.st = st
	y
end

function (f::Phi{<:Optimisers.Restructure})(x, θ)
	f.f(θ)(adapt(parameterless_type(θ), x))
end

# the method to calculate the derivative
function numeric_derivative(phi, x, εs, order, θ)
	_type = parameterless_type(ComponentArrays.getdata(θ))

	ε = εs[order]
	_epsilon = inv(first(ε[ε.!=zero(ε)]))

	ε = adapt(_type, ε)
	x = adapt(_type, x)

	# any(x->x!=εs[1],εs)
	# εs is the epsilon for each order, if they are all the same then we use a fancy formula
	# if order 1, this is trivially true

	if order > 4 || any(x -> x != εs[1], εs)
		return (numeric_derivative(phi, x .+ ε, @view(εs[1:(end-1)]), order - 1, θ)
				.-
				numeric_derivative(phi, x .- ε, @view(εs[1:(end-1)]), order - 1, θ)) .*
			   _epsilon ./ 2
	elseif order == 4
		return (phi(x .+ 2 .* ε, θ) .- 4 .* phi(x .+ ε, θ)
				.+
				6 .* phi(x, θ)
				.-
				4 .* phi(x .- ε, θ) .+ phi(x .- 2 .* ε, θ)) .* _epsilon^4
	elseif order == 3
		return (phi(x .+ 2 .* ε, θ) .- 2 .* phi(x .+ ε, θ) .+ 2 .* phi(x .- ε, θ)
				-
				phi(x .- 2 .* ε, θ)) .* _epsilon^3 ./ 2
	elseif order == 2
		return (phi(x .+ ε, θ) .+ phi(x .- ε, θ) .- 2 .* phi(x, θ)) .* _epsilon^2
	elseif order == 1
		return (phi(x .+ ε, θ) .- phi(x .- ε, θ)) .* _epsilon ./ 2
	else
		error("This shouldn't happen! Got an order of $(order).")
	end
end
# Hacky workaround for metaprogramming with symbolics
@register_symbolic(numeric_derivative(phi, x, εs, order, θ))

function ufunc(u, phi, v)
	if symtype(phi) isa AbstractArray
		return phi[findfirst(w -> isequal(operation(w), operation(u)), v.ū)]
	else
		return phi
	end
end

#=
_vcat(x::Number...) = vcat(x...)
_vcat(x::AbstractArray{<:Number}...) = vcat(x...)
function _vcat(x::Union{Number, AbstractArray{<:Number}}...)
    example = first(Iterators.filter(e -> !(e isa Number), x))
    dims = (1, size(example)[2:end]...)
    x = map(el -> el isa Number ? (typeof(example))(fill(el, dims)) : el, x)
    _vcat(x...)
end
_vcat(x...) = vcat(x...)
https://github.com/SciML/NeuralPDE.jl/pull/627/files
=#



function reducevcat(vector::Vector, eltypeθ, switch)
	if all(x -> x isa Number, vector)
		return vector
	else
		z = findfirst(x -> !(x isa Number), vector)
		return rvcat(vector, vector[z], eltypeθ, switch)
	end
end

function rvcat(example, vector, eltypeθ, switch)
	isnothing(vector) && return [[nothing]]
	return mapreduce(hcat, vector) do x
		if x isa Number
			out = typeof(example)(fill(convert(eltypeθ, x), size(example)))
			out
		else
			out = x
			out
		end
	end
end

@register_symbolic(rvcat(vector, example, eltypeθ, switch))<|MERGE_RESOLUTION|>--- conflicted
+++ resolved
@@ -153,8 +153,6 @@
 end
 
 
-<<<<<<< HEAD
-=======
 """
 ```julia
 BayesianPINN(chain,
@@ -284,7 +282,6 @@
     end
 end
 
->>>>>>> 0687aaf4
 """
 `PINNRepresentation``
 

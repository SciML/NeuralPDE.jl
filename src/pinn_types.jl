"""
???
"""
struct LogOptions
	log_frequency::Int64
	# TODO: add in an option for saving plots in the log. this is currently not done because the type of plot is dependent on the PDESystem
	#       possible solution: pass in a plot function?
	#       this is somewhat important because we want to support plotting adaptive weights that depend on pde independent variables
	#       and not just one weight for each loss function, i.e. pde_loss_weights(i, t, x) and since this would be function-internal,
	#       we'd want the plot & log to happen internally as well
	#       plots of the learned function can happen in the outer callback, but we might want to offer that here too

	SciMLBase.@add_kwonly function LogOptions(; log_frequency = 50)
		new(convert(Int64, log_frequency))
	end
end

"""This function is defined here as stubs to be overridden by the subpackage NeuralPDELogging if imported"""
function logvector(logger, v::AbstractVector{R}, name::AbstractString,
	step::Integer) where {R <: Real}
	nothing
end

"""This function is defined here as stubs to be overridden by the subpackage NeuralPDELogging if imported"""
function logscalar(logger, s::R, name::AbstractString, step::Integer) where {R <: Real}
	nothing
end


"""
    PhysicsInformedNN(chain,
                    strategy;
                    init_params = nothing,
                    phi = nothing,
                    param_estim = false,
                    additional_loss = nothing,
                    adaptive_loss = nothing,
                    logger = nothing,
                    log_options = LogOptions(),
                    iteration = nothing,
                    kwargs...)

A `discretize` algorithm for the ModelingToolkit PDESystem interface, which transforms a
`PDESystem` into an `OptimizationProblem` using the Physics-Informed Neural Networks (PINN)
methodology.

## Positional Arguments

* `chain`: a vector of Lux/Flux chains with a d-dimensional input and a
           1-dimensional output corresponding to each of the dependent variables. Note that this
           specification respects the order of the dependent variables as specified in the PDESystem.
           Flux chains will be converted to Lux internally using `Lux.transform`.
* `strategy`: determines which training strategy will be used. See the Training Strategy
              documentation for more details.

## Keyword Arguments

* `init_params`: the initial parameters of the neural networks. If `init_params` is not
  given, then the neural network default parameters are used. Note that for Lux, the default
  will convert to Float64.
* `phi`: a trial solution, specified as `phi(x,p)` where `x` is the coordinates vector for
  the dependent variable and `p` are the weights of the phi function (generally the weights
  of the neural network defining `phi`). By default, this is generated from the `chain`. This
  should only be used to more directly impose functional information in the training problem,
  for example imposing the boundary condition by the test function formulation.
* `adaptive_loss`: the choice for the adaptive loss function. See the
  [adaptive loss page](@ref adaptive_loss) for more details. Defaults to no adaptivity.
* `additional_loss`: a function `additional_loss(phi, θ, p_)` where `phi` are the neural
  network trial solutions, `θ` are the weights of the neural network(s), and `p_` are the
  hyperparameters of the `OptimizationProblem`. If `param_estim = true`, then `θ` additionally
  contains the parameters of the differential equation appended to the end of the vector.
* `param_estim`: whether the parameters of the differential equation should be included in
  the values sent to the `additional_loss` function. Defaults to `false`.
* `logger`: ?? needs docs
* `log_options`: ?? why is this separate from the logger?
* `iteration`: used to control the iteration counter???
* `kwargs`: Extra keyword arguments which are splatted to the `OptimizationProblem` on `solve`.
"""
struct PhysicsInformedNN{T, P, PH, DER, PE, AL, ADA, LOG, K} <: SciMLBase.AbstractDiscretization
	chain::Any
	strategy::T
	init_params::P
	phi::PH
	derivative::DER
	param_estim::PE
	additional_loss::AL
	adaptive_loss::ADA
	logger::LOG
	log_options::LogOptions
	iteration::Vector{Int64}
	self_increment::Bool
	multioutput::Bool
	kwargs::K

    @add_kwonly function PhysicsInformedNN(chain,
            strategy;
            init_params = nothing,
            phi = nothing,
            derivative = nothing,
            param_estim = false,
            additional_loss = nothing,
            adaptive_loss = nothing,
            logger = nothing,
            log_options = LogOptions(),
            iteration = nothing,
            kwargs...)
        multioutput = chain isa AbstractArray
        if multioutput
            !all(i -> i isa Lux.AbstractExplicitLayer, chain) && (chain = Lux.transform.(chain))
        else
            !(chain isa Lux.AbstractExplicitLayer) && (chain = Lux.transform(chain))
        end
        if phi === nothing
            if multioutput
                _phi = Phi.(chain)
            else
                _phi = Phi(chain)
            end
        else
            if multioutput
                all([phi.f[i] isa Lux.AbstractExplicitLayer for i in eachindex(phi.f)]) || throw(ArgumentError("Only Lux Chains are supported"))
            else
                (phi.f isa Lux.AbstractExplicitLayer) || throw(ArgumentError("Only Lux Chains are supported"))
            end
            _phi = phi
        end

        if derivative === nothing
            _derivative = numeric_derivative
        else
            _derivative = derivative
        end

        if iteration isa Vector{Int64}
            self_increment = false
        else
            iteration = [1]
            self_increment = true
        end

		new{typeof(strategy), typeof(init_params), typeof(_phi), typeof(_derivative),
			typeof(param_estim),
			typeof(additional_loss), typeof(adaptive_loss),
			typeof(logger), typeof(kwargs)}(chain,
                                                                        strategy,
                                                                        init_params,
                                                                        _phi,
                                                                        _derivative,
                                                                        param_estim,
                                                                        additional_loss,
                                                                        adaptive_loss,
                                                                        logger,
                                                                        log_options,
                                                                        iteration,
                                                                        self_increment,
                                                                        multioutput,
                                                                        kwargs)
	end
end

"""
    BayesianPINN(chain,
                  strategy;
                  init_params = nothing,
                  phi = nothing,
                  param_estim = false,
                  additional_loss = nothing,
                  adaptive_loss = nothing,
                  logger = nothing,
                  log_options = LogOptions(),
                  iteration = nothing,
                  dataset = nothing,
                  kwargs...)

A `discretize` algorithm for the ModelingToolkit PDESystem interface, which transforms a
`PDESystem` into a likelihood function used for HMC based Posterior Sampling Algorithms [AdvancedHMC.jl](https://turinglang.org/AdvancedHMC.jl/stable/)
which is later optimized upon to give the Solution Distribution of the PDE, using the Physics-Informed Neural Networks (PINN)
methodology.

## Positional Arguments

* `chain`: a vector of Lux.jl chains with a d-dimensional input and a
  1-dimensional output corresponding to each of the dependent variables. Note that this
  specification respects the order of the dependent variables as specified in the PDESystem.
* `strategy`: determines which training strategy will be used. See the Training Strategy
  documentation for more details.

## Keyword Arguments

* `Dataset`: A vector of matrix, each matrix for ith dependant
  variable and first col in matrix is for dependant variables,
  remaining columns for independent variables. Needed for inverse problem solving.
* `init_params`: the initial parameters of the neural networks. If `init_params` is not
  given, then the neural network default parameters are used. Note that for Lux, the default
  will convert to Float64.
* `phi`: a trial solution, specified as `phi(x,p)` where `x` is the coordinates vector for
  the dependent variable and `p` are the weights of the phi function (generally the weights
  of the neural network defining `phi`). By default, this is generated from the `chain`. This
  should only be used to more directly impose functional information in the training problem,
  for example imposing the boundary condition by the test function formulation.
* `adaptive_loss`: (STILL WIP), the choice for the adaptive loss function. See the
  [adaptive loss page](@ref adaptive_loss) for more details. Defaults to no adaptivity.
* `additional_loss`: a function `additional_loss(phi, θ, p_)` where `phi` are the neural
  network trial solutions, `θ` are the weights of the neural network(s), and `p_` are the
  hyperparameters . If `param_estim = true`, then `θ` additionally
  contains the parameters of the differential equation appended to the end of the vector.
* `param_estim`: whether the parameters of the differential equation should be included in
  the values sent to the `additional_loss` function. Defaults to `false`.
* `logger`: ?? needs docs
* `log_options`: ?? why is this separate from the logger?
* `iteration`: used to control the iteration counter???
* `kwargs`: Extra keyword arguments.
"""
struct BayesianPINN{T, P, PH, DER, PE, AL, ADA, LOG, D, K} <: AbstractPINN
    chain::Any
    strategy::T
    init_params::P
    phi::PH
    derivative::DER
    param_estim::PE
    additional_loss::AL
    adaptive_loss::ADA
    logger::LOG
    log_options::LogOptions
    iteration::Vector{Int64}
    self_increment::Bool
    multioutput::Bool
    dataset::D
    kwargs::K

    @add_kwonly function BayesianPINN(chain,
            strategy;
            init_params = nothing,
            phi = nothing,
            derivative = nothing,
            param_estim = false,
            additional_loss = nothing,
            adaptive_loss = nothing,
            logger = nothing,
            log_options = LogOptions(),
            iteration = nothing,
            dataset = nothing,
            kwargs...)
        multioutput = chain isa AbstractArray
        if multioutput
            !all(i -> i isa Lux.AbstractExplicitLayer, chain) && (chain = Lux.transform.(chain))
        else
            !(chain isa Lux.AbstractExplicitLayer) && (chain = Lux.transform(chain))
        end
        if phi === nothing
            if multioutput
                _phi = Phi.(chain)
            else
                _phi = Phi(chain)
            end
        else
            if multioutput
                all([phi.f[i] isa Lux.AbstractExplicitLayer for i in eachindex(phi.f)]) || throw(ArgumentError("Only Lux Chains are supported"))
            else
                (phi.f isa Lux.AbstractExplicitLayer) || throw(ArgumentError("Only Lux Chains are supported"))
            end
            _phi = phi
        end

        if derivative === nothing
            _derivative = numeric_derivative
        else
            _derivative = derivative
        end

        if iteration isa Vector{Int64}
            self_increment = false
        else
            iteration = [1]
            self_increment = true
        end

        if dataset isa Nothing
            dataset = (nothing, nothing)
        end

        new{typeof(strategy), typeof(init_params), typeof(_phi), typeof(_derivative),
            typeof(param_estim),
            typeof(additional_loss), typeof(adaptive_loss), typeof(logger), typeof(dataset),
            typeof(kwargs)}(chain,
            strategy,
            init_params,
            _phi,
            _derivative,
            param_estim,
            additional_loss,
            adaptive_loss,
            logger,
            log_options,
            iteration,
            self_increment,
            multioutput,
            dataset,
            kwargs)
    end
end

"""
`PINNRepresentation``

An internal representation of a physics-informed neural network (PINN). This is the struct
used internally and returned for introspection by `symbolic_discretize`.

## Fields

$(FIELDS)
"""
mutable struct PINNRepresentation
<<<<<<< HEAD
    """
    The equations of the PDE
    """
    eqs::Any
    """
    The boundary condition equations
    """
    bcs::Any
    """
    The domains for each of the independent variables
    """
    domains::Any
    """
    ???
    """
    eq_params::Any
    """
    ???
    """
    defaults::Any
    """
    ???
    """
    default_p::Any
    """
    Whether parameters are to be appended to the `additional_loss`
    """
    param_estim::Any
    """
    The `additional_loss` function as provided by the user
    """
    additional_loss::Any
    """
    The adaptive loss function
    """
    adaloss::Any
    """
    The dependent variables of the system
    """
    depvars::Any
    """
    The independent variables of the system
    """
    indvars::Any
    """
    A dictionary form of the independent variables. Define the structure ???
    """
    dict_indvars::Any
    """
    A dictionary form of the dependent variables. Define the structure ???
    """
    dict_depvars::Any
    """
    ???
    """
    dict_depvar_input::Any
    """
    The logger as provided by the user
    """
    logger::Any
    """
    Whether there are multiple outputs, i.e. a system of PDEs
    """
    multioutput::Bool
    """
    The iteration counter used inside the cost function
    """
    iteration::Vector{Int}
    """
    The initial parameters as provided by the user. If the PDE is a system of PDEs, this
    will be an array of arrays. If Lux.jl is used, then this is an array of ComponentArrays.
    """
    init_params::Any
    """
    The initial parameters as a flattened array. This is the array that is used in the
    construction of the OptimizationProblem. If a Lux.jl neural network is used, then this
    flattened form is a `ComponentArray`. If the equation is a system of equations, then
    `flat_init_params.depvar.x` are the parameters for the neural network corresponding
    to the dependent variable `x`, and i.e. if `depvar[i] == :x` then for `phi[i]`.
    If `param_estim = true`, then `flat_init_params.p` are the parameters and
    `flat_init_params.depvar.x` are the neural network parameters, so
    `flat_init_params.depvar.x` would be the parameters of the neural network for the
    dependent variable `x` if it's a system.
    """
    flat_init_params::Any
    """
    The representation of the test function of the PDE solution
    """
    phi::Any
    """
    The function used for computing the derivative
    """
    derivative::Any
    """
    The training strategy as provided by the user
    """
    strategy::AbstractTrainingStrategy
    """
    ???
    """
    pde_indvars::Any
    """
    ???
    """
    bc_indvars::Any
    """
    ???
    """
    pde_integration_vars::Any
    """
    ???
    """
    bc_integration_vars::Any
    """
    ???
    """
    integral::Any
    """
    The PDE loss functions as represented in Julia AST
    """
    symbolic_pde_loss_functions::Any
    """
    The boundary condition loss functions as represented in Julia AST
    """
    symbolic_bc_loss_functions::Any
    """
    The PINNLossFunctions, i.e. the generated loss functions
    """
    loss_functions::Any
=======
	"""
	The equations of the PDE
	"""
	eqs::Any
	"""
	The boundary condition equations
	"""
	bcs::Any
	"""
	The domains for each of the independent variables
	"""
	domains::Any
	"""
	???
	"""
	eq_params::Any
	"""
	???
	"""
	defaults::Any
	"""
	???
	"""
	default_p::Any
	"""
	Whether parameters are to be appended to the `additional_loss`
	"""
	param_estim::Any
	"""
	The `additional_loss` function as provided by the user
	"""
	additional_loss::Any
	"""
	The adaptive loss function
	"""
	adaloss::Any
	"""
	The VariableMap of the PDESystem
	"""
	varmap::Any
	"""
	The logger as provided by the user
	"""
	logger::Any
	"""
	Whether there are multiple outputs, i.e. a system of PDEs
	"""
	multioutput::Bool
	"""
	The iteration counter used inside the cost function
	"""
	iteration::Vector{Int}
	"""
	The initial parameters as provided by the user. If the PDE is a system of PDEs, this
	will be an array of arrays. If Lux.jl is used, then this is an array of ComponentArrays.
	"""
	init_params::Any
	"""
	The initial parameters as a flattened array. This is the array that is used in the
	construction of the OptimizationProblem. If a Lux.jl neural network is used, then this
	flattened form is a `ComponentArray`. If the equation is a system of equations, then
	`flat_init_params.depvar.x` are the parameters for the neural network corresponding
	to the dependent variable `x`, and i.e. if `depvar[i] == :x` then for `phi[i]`.
	If `param_estim = true`, then `flat_init_params.p` are the parameters and
	`flat_init_params.depvar.x` are the neural network parameters, so
	`flat_init_params.depvar.x` would be the parameters of the neural network for the
	dependent variable `x` if it's a system. If a Flux.jl neural network is used, this is
	simply an `AbstractArray` to be indexed and the sizes from the chains must be
	remembered/stored/used.
	"""
	flat_init_params::Any
	"""
	The representation of the test function of the PDE solution
	"""
	phi::Any
	"""
	The function used for computing the derivative
	"""
	derivative::Any
	"""
	The training strategy as provided by the user
	"""
	strategy::AbstractTrainingStrategy
	"""
	???
	"""
    eqdata::Any
	"""
	???
	"""
	integral::Any
	"""
	The PDE loss functions as represented in Julia AST
	"""
	symbolic_pde_loss_functions::Any
	"""
	The boundary condition loss functions as represented in Julia AST
	"""
	symbolic_bc_loss_functions::Any
	"""
	The PINNLossFunctions, i.e. the generated loss functions
	"""
	loss_functions::Any
>>>>>>> fa988ad6
end

"""
`PINNLossFunctions``

The generated functions from the PINNRepresentation

## Fields

$(FIELDS)
"""
struct PINNLossFunctions
	"""
	The boundary condition loss functions
	"""
	bc_loss_functions::Any
	"""
	The PDE loss functions
	"""
	pde_loss_functions::Any
	"""
	The full loss function, combining the PDE and boundary condition loss functions.
	This is the loss function that is used by the optimizer.
	"""
	full_loss_function::Any
	"""
	The wrapped `additional_loss`, as pieced together for the optimizer.
	"""
	additional_loss_function::Any
	"""
	The pre-data version of the PDE loss function
	"""
	datafree_pde_loss_functions::Any
	"""
	The pre-data version of the BC loss function
	"""
	datafree_bc_loss_functions::Any
end

"""
An encoding of the test function phi that is used for calculating the PDE
value at domain points x

Fields:

- `f`: A representation of the chain function.
- `st`: The state of the Lux.AbstractExplicitLayer. It should be updated on each call.
"""
mutable struct Phi{C, S}
<<<<<<< HEAD
    f::C
    st::S
    function Phi(chain::Lux.AbstractExplicitLayer)
        st = Lux.initialstates(Random.default_rng(), chain)
        new{typeof(chain), typeof(st)}(chain, st)
    end
=======
	f::C
	st::S
	function Phi(chain::Lux.AbstractExplicitLayer)
		st = Lux.initialstates(Random.default_rng(), chain)
		new{typeof(chain), typeof(st)}(chain, st)
	end
	function Phi(chain::Flux.Chain)
		re = Flux.destructure(chain)[2]
		new{typeof(re), Nothing}(re, nothing)
	end
>>>>>>> fa988ad6
end

function (f::Phi{<:Lux.AbstractExplicitLayer})(x::Number, θ)
	y, st = f.f(adapt(parameterless_type(ComponentArrays.getdata(θ)), [x]), θ, f.st)
	ChainRulesCore.@ignore_derivatives f.st = st
	y
end

function (f::Phi{<:Lux.AbstractExplicitLayer})(x::AbstractArray, θ)
	y, st = f.f(adapt(parameterless_type(ComponentArrays.getdata(θ)), x), θ, f.st)
	ChainRulesCore.@ignore_derivatives f.st = st
	y
end

function (f::Phi{<:Optimisers.Restructure})(x, θ)
	f.f(θ)(adapt(parameterless_type(θ), x))
end

# the method to calculate the derivative
function numeric_derivative(phi, x, εs, order, θ)
	_type = parameterless_type(ComponentArrays.getdata(θ))

	ε = εs[order]
	_epsilon = inv(first(ε[ε.!=zero(ε)]))

	ε = adapt(_type, ε)
	x = adapt(_type, x)

	# any(x->x!=εs[1],εs)
	# εs is the epsilon for each order, if they are all the same then we use a fancy formula
	# if order 1, this is trivially true

	if order > 4 || any(x -> x != εs[1], εs)
		return (numeric_derivative(phi, x .+ ε, @view(εs[1:(end-1)]), order - 1, θ)
				.-
				numeric_derivative(phi, x .- ε, @view(εs[1:(end-1)]), order - 1, θ)) .*
			   _epsilon ./ 2
	elseif order == 4
		return (phi(x .+ 2 .* ε, θ) .- 4 .* phi(x .+ ε, θ)
				.+
				6 .* phi(x, θ)
				.-
				4 .* phi(x .- ε, θ) .+ phi(x .- 2 .* ε, θ)) .* _epsilon^4
	elseif order == 3
		return (phi(x .+ 2 .* ε, θ) .- 2 .* phi(x .+ ε, θ) .+ 2 .* phi(x .- ε, θ)
				-
				phi(x .- 2 .* ε, θ)) .* _epsilon^3 ./ 2
	elseif order == 2
		return (phi(x .+ ε, θ) .+ phi(x .- ε, θ) .- 2 .* phi(x, θ)) .* _epsilon^2
	elseif order == 1
		return (phi(x .+ ε, θ) .- phi(x .- ε, θ)) .* _epsilon ./ 2
	else
		error("This shouldn't happen! Got an order of $(order).")
	end
end
# Hacky workaround for metaprogramming with symbolics
@register_symbolic(numeric_derivative(phi, x, εs, order, θ))

function ufunc(u, phi, v)
	if symtype(phi) isa AbstractArray
		return phi[findfirst(w -> isequal(operation(w), operation(u)), v.ū)]
	else
		return phi
	end
end

#=
_vcat(x::Number...) = vcat(x...)
_vcat(x::AbstractArray{<:Number}...) = vcat(x...)
function _vcat(x::Union{Number, AbstractArray{<:Number}}...)
    example = first(Iterators.filter(e -> !(e isa Number), x))
    dims = (1, size(example)[2:end]...)
    x = map(el -> el isa Number ? (typeof(example))(fill(el, dims)) : el, x)
    _vcat(x...)
end
_vcat(x...) = vcat(x...)
https://github.com/SciML/NeuralPDE.jl/pull/627/files
=#



function reducevcat(vector::Vector, eltypeθ, switch)
	isnothing(vector) && return [[nothing]]
	if all(x -> x isa Number, vector)
		return vector
	else
		z = findfirst(x -> !(x isa Number), vector)
		return rvcat(vector, vector[z], eltypeθ, switch)
	end
end

function rvcat(example, sym, eltypeθ, switch)
	return map(example) do x
		if x isa Number
			out = convert(eltypeθ, x)
			out
		else
			out = x
			out
		end
	end
end

@register_symbolic(rvcat(vector, example, eltypeθ, switch))<|MERGE_RESOLUTION|>--- conflicted
+++ resolved
@@ -311,7 +311,6 @@
 $(FIELDS)
 """
 mutable struct PINNRepresentation
-<<<<<<< HEAD
     """
     The equations of the PDE
     """
@@ -441,111 +440,6 @@
     The PINNLossFunctions, i.e. the generated loss functions
     """
     loss_functions::Any
-=======
-	"""
-	The equations of the PDE
-	"""
-	eqs::Any
-	"""
-	The boundary condition equations
-	"""
-	bcs::Any
-	"""
-	The domains for each of the independent variables
-	"""
-	domains::Any
-	"""
-	???
-	"""
-	eq_params::Any
-	"""
-	???
-	"""
-	defaults::Any
-	"""
-	???
-	"""
-	default_p::Any
-	"""
-	Whether parameters are to be appended to the `additional_loss`
-	"""
-	param_estim::Any
-	"""
-	The `additional_loss` function as provided by the user
-	"""
-	additional_loss::Any
-	"""
-	The adaptive loss function
-	"""
-	adaloss::Any
-	"""
-	The VariableMap of the PDESystem
-	"""
-	varmap::Any
-	"""
-	The logger as provided by the user
-	"""
-	logger::Any
-	"""
-	Whether there are multiple outputs, i.e. a system of PDEs
-	"""
-	multioutput::Bool
-	"""
-	The iteration counter used inside the cost function
-	"""
-	iteration::Vector{Int}
-	"""
-	The initial parameters as provided by the user. If the PDE is a system of PDEs, this
-	will be an array of arrays. If Lux.jl is used, then this is an array of ComponentArrays.
-	"""
-	init_params::Any
-	"""
-	The initial parameters as a flattened array. This is the array that is used in the
-	construction of the OptimizationProblem. If a Lux.jl neural network is used, then this
-	flattened form is a `ComponentArray`. If the equation is a system of equations, then
-	`flat_init_params.depvar.x` are the parameters for the neural network corresponding
-	to the dependent variable `x`, and i.e. if `depvar[i] == :x` then for `phi[i]`.
-	If `param_estim = true`, then `flat_init_params.p` are the parameters and
-	`flat_init_params.depvar.x` are the neural network parameters, so
-	`flat_init_params.depvar.x` would be the parameters of the neural network for the
-	dependent variable `x` if it's a system. If a Flux.jl neural network is used, this is
-	simply an `AbstractArray` to be indexed and the sizes from the chains must be
-	remembered/stored/used.
-	"""
-	flat_init_params::Any
-	"""
-	The representation of the test function of the PDE solution
-	"""
-	phi::Any
-	"""
-	The function used for computing the derivative
-	"""
-	derivative::Any
-	"""
-	The training strategy as provided by the user
-	"""
-	strategy::AbstractTrainingStrategy
-	"""
-	???
-	"""
-    eqdata::Any
-	"""
-	???
-	"""
-	integral::Any
-	"""
-	The PDE loss functions as represented in Julia AST
-	"""
-	symbolic_pde_loss_functions::Any
-	"""
-	The boundary condition loss functions as represented in Julia AST
-	"""
-	symbolic_bc_loss_functions::Any
-	"""
-	The PINNLossFunctions, i.e. the generated loss functions
-	"""
-	loss_functions::Any
->>>>>>> fa988ad6
 end
 
 """
@@ -595,25 +489,12 @@
 - `st`: The state of the Lux.AbstractExplicitLayer. It should be updated on each call.
 """
 mutable struct Phi{C, S}
-<<<<<<< HEAD
     f::C
     st::S
     function Phi(chain::Lux.AbstractExplicitLayer)
         st = Lux.initialstates(Random.default_rng(), chain)
         new{typeof(chain), typeof(st)}(chain, st)
     end
-=======
-	f::C
-	st::S
-	function Phi(chain::Lux.AbstractExplicitLayer)
-		st = Lux.initialstates(Random.default_rng(), chain)
-		new{typeof(chain), typeof(st)}(chain, st)
-	end
-	function Phi(chain::Flux.Chain)
-		re = Flux.destructure(chain)[2]
-		new{typeof(re), Nothing}(re, nothing)
-	end
->>>>>>> fa988ad6
 end
 
 function (f::Phi{<:Lux.AbstractExplicitLayer})(x::Number, θ)

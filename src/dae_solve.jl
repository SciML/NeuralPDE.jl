--- conflicted
+++ resolved
@@ -13,12 +13,8 @@
 
 ## Positional Arguments
 
-<<<<<<< HEAD
-* `chain`: A neural network architecture, defined as either a `Flux.Chain` or a `Lux.AbstractLuxLayer`.
-=======
 * `chain`: A neural network architecture, defined as either a `Flux.Chain` or a
   `Lux.AbstractLuxLayer`.
->>>>>>> 4506f6aa
 * `opt`: The optimizer to train the neural network.
 * `init_params`: The initial parameter of the neural network. By default, this is `nothing`
   which thus uses the random initialization provided by the neural network library.
@@ -43,14 +39,8 @@
 
 function NNDAE(chain, opt, init_params = nothing; strategy = nothing, autodiff = false,
         kwargs...)
-<<<<<<< HEAD
-    !(chain isa Lux.AbstractLuxLayer) &&
-        (chain = adapt(FromFluxAdaptor(false, false), chain))
-    NNDAE(chain, opt, init_params, autodiff, strategy, kwargs)
-=======
     chain isa AbstractLuxLayer || (chain = FromFluxAdaptor()(chain))
     return NNDAE(chain, opt, init_params, autodiff, strategy, kwargs)
->>>>>>> 4506f6aa
 end
 
 function dfdx(phi::ODEPhi, t::AbstractVector, θ, autodiff::Bool,
@@ -101,31 +91,7 @@
     phi, init_params = generate_phi_θ(chain, t0, u0, init_params)
     init_params = ComponentArray(; depvar = init_params)
 
-<<<<<<< HEAD
-    if chain isa Lux.AbstractLuxLayer || chain isa Flux.Chain
-        phi, init_params = generate_phi_θ(chain, t0, u0, init_params)
-        init_params = ComponentArrays.ComponentArray(;
-            depvar = ComponentArrays.ComponentArray(init_params))
-    else
-        error("Only Lux.AbstractLuxLayer and Flux.Chain neural networks are supported")
-    end
-
-    if isinplace(prob)
-        throw(error("The NNODE solver only supports out-of-place DAE definitions, i.e. du=f(u,p,t)."))
-    end
-
-    try
-        phi(t0, init_params)
-    catch err
-        if isa(err, DimensionMismatch)
-            throw(DimensionMismatch("Dimensions of the initial u0 and chain should match"))
-        else
-            throw(err)
-        end
-    end
-=======
     @assert !isinplace(prob) "The NNODE solver only supports out-of-place DAE definitions, i.e. du=f(u,p,t)."
->>>>>>> 4506f6aa
 
     strategy = if alg.strategy === nothing
         dt === nothing && error("`dt` is not defined")

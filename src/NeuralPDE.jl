--- conflicted
+++ resolved
@@ -16,12 +16,7 @@
 using LinearAlgebra: Diagonal
 using Lux: Lux, Chain, Dense, SkipConnection, StatefulLuxLayer
 using Lux: FromFluxAdaptor, recursive_eltype
-<<<<<<< HEAD
-using ChainRulesCore: @non_differentiable
-using NeuralOperators
-import Lux: Chain
-import NeuralOperators: DeepONet
-=======
+using NeuralOperators: DeepONet
 using LuxCore: LuxCore, AbstractLuxLayer, AbstractLuxWrapperLayer
 using MLDataDevices: CPUDevice, get_device
 using Optimisers: Optimisers, Adam
@@ -60,7 +55,6 @@
 
 @reexport using SciMLBase, ModelingToolkit
 
->>>>>>> 4506f6aa
 RuntimeGeneratedFunctions.init(@__MODULE__)
 
 abstract type AbstractPINN end
@@ -86,11 +80,7 @@
 
 include("ode_solve.jl")
 include("dae_solve.jl")
-<<<<<<< HEAD
 include("pino_ode_solve.jl")
-=======
-
->>>>>>> 4506f6aa
 include("transform_inf_integral.jl")
 include("discretize.jl")
 
@@ -101,13 +91,7 @@
 
 include("dgm.jl")
 
-<<<<<<< HEAD
-export NNODE, NNDAE, PINOODE,
-       PhysicsInformedNN, discretize,
-       GridTraining, StochasticTraining, QuadratureTraining, QuasiRandomTraining,
-       WeightedIntervalTraining,
-       build_loss_function, get_loss_function,
-=======
+export PINOODE
 export NNODE, NNDAE
 export BNNODE, ahmc_bayesian_pinn_ode, ahmc_bayesian_pinn_pde
 export PhysicsInformedNN, discretize
@@ -120,7 +104,6 @@
        WeightedIntervalTraining
 
 export build_loss_function, get_loss_function,
->>>>>>> 4506f6aa
        generate_training_sets, get_variables, get_argument, get_bounds,
        get_numeric_integral, symbolic_discretize, vector_to_parameters
 

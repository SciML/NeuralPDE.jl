--- conflicted
+++ resolved
@@ -2,33 +2,20 @@
 
 """
 Override `Broadcast.__dot__` with `Broadcast.dottable(x::Function) = true`
-<<<<<<< HEAD
+
 # Example
+
 ```julia
 julia> e = :(1 + $sin(x))
 :(1 + (sin)(x))
+
 julia> Broadcast.__dot__(e)
 :((+).(1, (sin)(x)))
-=======
-
-# Example
-
-```julia
-julia> e = :(1 + $sin(x))
-:(1 + (sin)(x))
-
-julia> Broadcast.__dot__(e)
-:((+).(1, (sin)(x)))
-
->>>>>>> 9b845201
+
 julia> _dot_(e)
 :((+).(1, (sin).(x)))
 ```
 """
-<<<<<<< HEAD
-=======
-
->>>>>>> 9b845201
 dottable_(x) = Broadcast.dottable(x)
 dottable_(x::Function) = true
 
@@ -253,14 +240,7 @@
     @show dict_indvars
     @show dict_depvar_input
     _args = ex.args
-<<<<<<< HEAD
-    for (i, e) in enumerate(_args)
-        if e isa Function && !(e isa ModelingToolkit.Differential)
-            ex.args[i] = Symbol(e)
-        end
-=======
     for (i,e) in enumerate(_args)
->>>>>>> 9b845201
         if !(e isa Expr)
             if e in keys(dict_depvars)
                 @info "depvar"
@@ -270,15 +250,9 @@
                 indvars = _args[2:end]
                 # map all the indvars
                 ex.args = if !(typeof(chain) <: AbstractVector)
-<<<<<<< HEAD
                     [:($(Expr(:$, :u))), Symbol(:cord,num_depvar), :($θ), :phi]
                 else
                     [:($(Expr(:$, :u))), Symbol(:cord,num_depvar), Symbol(:($θ), num_depvar), Symbol(:phi, num_depvar)]
-=======
-                    [:($(Expr(:$, :u))), cord, :($θ), :phi]
-                else
-                    [:($(Expr(:$, :u))), cord, Symbol(:($θ),num_depvar), Symbol(:phi,num_depvar)]
->>>>>>> 9b845201
                 end
                 @show e          
                 @show _args[2:end]
@@ -308,15 +282,9 @@
                 εs_dnv = [εs[d] for d in undv]
 
                 ex.args = if !(typeof(chain) <: AbstractVector)
-<<<<<<< HEAD
                     [:($(Expr(:$, :derivative))), :phi, :u, Symbol(:cord,num_depvar), εs_dnv, order, :($θ)]
                 else
                     [:($(Expr(:$, :derivative))), Symbol(:phi, num_depvar), :u, Symbol(:cord,num_depvar), εs_dnv, order, Symbol(:($θ), num_depvar)]
-=======
-                    [:($(Expr(:$, :derivative))), :phi, :u, cord, εs_dnv, order, :($θ)]
-                else
-                    [:($(Expr(:$, :derivative))), Symbol(:phi,num_depvar), :u, cord, εs_dnv, order, Symbol(:($θ),num_depvar)]
->>>>>>> 9b845201
                 end
                 @show e          
                 @show _args[2:end]
@@ -367,13 +335,8 @@
     eq_lhs = isequal(expand_derivatives(eq.lhs), 0) ? eq.lhs : expand_derivatives(eq.lhs)
     eq_rhs = isequal(expand_derivatives(eq.rhs), 0) ? eq.rhs : expand_derivatives(eq.rhs)
 
-<<<<<<< HEAD
     left_expr = transform_expression(toexpr(eq_lhs), dict_indvars, dict_depvars, dict_depvar_input, chain, eltypeθ, strategy)
     right_expr = transform_expression(toexpr(eq_rhs), dict_indvars, dict_depvars, dict_depvar_input, chain, eltypeθ, strategy)
-=======
-    left_expr = transform_expression(toexpr(eq_lhs),dict_indvars,dict_depvars,chain,eltypeθ,strategy)
-    right_expr = transform_expression(toexpr(eq_rhs),dict_indvars,dict_depvars,chain,eltypeθ,strategy)
->>>>>>> 9b845201
     left_expr = _dot_(left_expr)
     right_expr = _dot_(right_expr)
     loss_func = :($left_expr .- $right_expr)
@@ -820,16 +783,8 @@
         end
 end
 
-<<<<<<< HEAD
-derivative = get_numeric_derivative()
-# Base.Broadcast.broadcasted(::typeof(get_numeric_derivative()), phi,u,x,εs,order,θ) = get_numeric_derivative()(phi,u,x,εs,order,θ)
-
-function get_loss_function(loss_function, train_set, eltypeθ, parameterless_type_θ, strategy::GridTraining;τ=nothing)
-    loss = (θ) -> mean(abs2, loss_function(train_set, θ))
-=======
 function get_loss_function(loss_function, train_set, eltypeθ,parameterless_type_θ, strategy::GridTraining;τ=nothing)
     loss = (θ) -> mean(abs2,loss_function(train_set, θ))
->>>>>>> 9b845201
 end
             
 @nograd function generate_random_points(points, bound, eltypeθ)

--- conflicted
+++ resolved
@@ -200,15 +200,14 @@
 get_dict_vars(vars) = Dict( [Symbol(v) .=> i for (i,v) in enumerate(vars)])
 
 # Wrapper for _transform_expression
-<<<<<<< HEAD
-function transform_expression(ex,indvars,depvars,dict_indvars,dict_depvars,dict_depvar_input,chain,eltypeθ,strategy,phi,derivative,integral,initθ,dict_bc_indvars;is_integral=false)
+
+function transform_expression(ex,indvars,depvars,dict_indvars,dict_depvars,dict_depvar_input,
+                              chain,eltypeθ,strategy,phi,derivative,integral,initθ,dict_bc_indvars;
+                              is_integral=false, dict_transformation_vars = nothing, transformation_vars = nothing)
     if ex isa Expr
-        ex = _transform_expression(ex,indvars,depvars,dict_indvars,dict_depvars,dict_depvar_input,chain,eltypeθ,strategy,phi,derivative,integral,initθ,dict_bc_indvars;is_integral = is_integral)
-=======
-function transform_expression(ex,indvars,depvars,dict_indvars,dict_depvars,dict_depvar_input,chain,eltypeθ,strategy,phi,derivative,integral,initθ;is_integral=false, dict_transformation_vars = nothing, transformation_vars = nothing)
-    if ex isa Expr
-        ex = _transform_expression(ex,indvars,depvars,dict_indvars,dict_depvars,dict_depvar_input,chain,eltypeθ,strategy,phi,derivative,integral,initθ;is_integral = is_integral,  dict_transformation_vars = dict_transformation_vars, transformation_vars = transformation_vars)
->>>>>>> 70c90802
+        ex = _transform_expression(ex,indvars,depvars,dict_indvars,dict_depvars,dict_depvar_input,
+                                   chain,eltypeθ,strategy,phi,derivative,integral,initθ,dict_bc_indvars;
+                                   is_integral = is_integral,  dict_transformation_vars = dict_transformation_vars, transformation_vars = transformation_vars)
     end
     return ex
 end
@@ -246,12 +245,10 @@
  order - order of derivative
  θ - weight in neural network
 """
-<<<<<<< HEAD
-
-function _transform_expression(ex,indvars,depvars,dict_indvars,dict_depvars,dict_depvar_input,chain,eltypeθ,strategy,phi,derivative_,integral,initθ,dict_bc_indvars;is_integral=false)
-=======
-function _transform_expression(ex,indvars,depvars,dict_indvars,dict_depvars,dict_depvar_input,chain,eltypeθ,strategy,phi,derivative_,integral,initθ;is_integral=false, dict_transformation_vars = nothing, transformation_vars = nothing)
->>>>>>> 70c90802
+
+function _transform_expression(ex,indvars,depvars,dict_indvars,dict_depvars,dict_depvar_input,
+                               chain,eltypeθ,strategy,phi,derivative_,integral,initθ,dict_bc_indvars;
+                               is_integral=false, dict_transformation_vars = nothing, transformation_vars = nothing)
     _args = ex.args
     for (i,e) in enumerate(_args)
         if !(e isa Expr)
@@ -311,12 +308,9 @@
                     end
                 end
 
-<<<<<<< HEAD
-=======
                 lb, ub = get_limits(_args[1].domain.domain)
                 lb, ub, _args[2], dict_transformation_vars, transformation_vars = transform_inf_integral(lb, ub, _args[2],integrating_depvars, dict_depvar_input, dict_depvars, integrating_variable, eltypeθ)            
 
->>>>>>> 70c90802
                 num_depvar = map(int_depvar -> dict_depvars[int_depvar], integrating_depvars)
                 integrand_ = transform_expression(_args[2],indvars,depvars,dict_indvars,dict_depvars,
                                                 dict_depvar_input, chain,eltypeθ,strategy,
@@ -372,11 +366,12 @@
                 break
             end
         else
-<<<<<<< HEAD
-            ex.args[i] = _transform_expression(ex.args[i],indvars,depvars,dict_indvars,dict_depvars,dict_depvar_input,chain,eltypeθ,strategy,phi,derivative_,integral,initθ,dict_bc_indvars; is_integral = is_integral)
-=======
-            ex.args[i] = _transform_expression(ex.args[i],indvars,depvars,dict_indvars,dict_depvars,dict_depvar_input,chain,eltypeθ,strategy,phi,derivative_,integral,initθ; is_integral = is_integral, dict_transformation_vars = dict_transformation_vars, transformation_vars = transformation_vars)
->>>>>>> 70c90802
+            ex.args[i] = _transform_expression(ex.args[i],indvars,depvars,dict_indvars,
+                                               dict_depvars,dict_depvar_input,chain,eltypeθ,
+                                               strategy,phi,derivative_,integral,initθ,dict_bc_indvars; 
+                                               is_integral = is_integral,
+                                               dict_transformation_vars = dict_transformation_vars,
+                                               transformation_vars = transformation_vars)
         end
     end
     return ex
@@ -1131,13 +1126,8 @@
     symbolic_pde_loss_functions = [build_symbolic_loss_function(eq,indvars,depvars,
                                                                 dict_indvars,dict_depvars,dict_depvar_input,
                                                                 phi, derivative,integral, chain,initθ,strategy;eq_params=eq_params,param_estim=param_estim,default_p=default_p,
-<<<<<<< HEAD
                                                                 bc_indvars=pde_indvars, integration_indvars=integration_indvar
                                                                 ) for (eq, pde_indvar, integration_indvar) in zip(eqs, pde_indvars, pde_integration_vars)]
-=======
-                                                                bc_indvars=pde_indvar
-                                                                ) for (eq, pde_indvar) in zip(eqs, pde_indvars, pde_integration_vars)]
->>>>>>> 70c90802
 
     # bc_indvars = if strategy isa QuadratureTraining
     #      get_argument2(bcs,dict_indvars,dict_depvars)

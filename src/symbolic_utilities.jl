--- conflicted
+++ resolved
@@ -186,85 +186,9 @@
     Dict(filter(p -> p !== nothing, pair_))
 end
 
-<<<<<<< HEAD
-function get_vars(indvars_, depvars_)
-    indvars = ModelingToolkit.getname.(indvars_)
-    depvars = Symbol[]
-    dict_depvar_input = Dict{Symbol, Vector{Symbol}}()
-    for d in depvars_
-        if unwrap(d) isa SymbolicUtils.BasicSymbolic
-            dname = ModelingToolkit.getname(d)
-            push!(depvars, dname)
-            push!(dict_depvar_input,
-                  dname => [nameof(unwrap(argument))
-                            for argument in arguments(unwrap(d))])
-        else
-            dname = ModelingToolkit.getname(d)
-            push!(depvars, dname)
-            push!(dict_depvar_input, dname => indvars) # default to all inputs if not given
-        end
-    end
-
-    dict_indvars = get_dict_vars(indvars)
-    dict_depvars = get_dict_vars(depvars)
-    return depvars, indvars, dict_indvars, dict_depvars, dict_depvar_input
-end
-
-function get_integration_variables(eqs, _indvars::Array, _depvars::Array)
-    depvars, indvars, dict_indvars, dict_depvars, dict_depvar_input = get_vars(_indvars,
-                                                                               _depvars)
-    get_integration_variables(eqs, dict_indvars, dict_depvars)
-end
-
-function get_integration_variables(eqs, dict_indvars, dict_depvars)
-    exprs = toexpr.(eqs)
-    vars = map(exprs) do expr
-        _vars = Symbol.(filter(indvar -> length(find_thing_in_expr(expr, indvar)) > 0,
-                               sort(collect(keys(dict_indvars)))))
-    end
-end
-
-"""
-    get_variables(eqs,_indvars,_depvars)
-
-Returns all variables that are used in each equations or boundary condition.
-"""
-function get_variables end
-
-function get_variables(eqs, _indvars::Array, _depvars::Array)
-    depvars, indvars, dict_indvars, dict_depvars, dict_depvar_input = get_vars(_indvars,
-                                                                               _depvars)
-    return get_variables(eqs, dict_indvars, dict_depvars)
-end
-
-function get_variables(eqs, dict_indvars, dict_depvars)
-    bc_args = get_argument(eqs, dict_indvars, dict_depvars)
-    return map(barg -> filter(x -> x isa Symbol, barg), bc_args)
-end
-
-function get_number(eqs, dict_indvars, dict_depvars)
-    bc_args = get_argument(eqs, dict_indvars, dict_depvars)
-    return map(barg -> filter(x -> x isa Number, barg), bc_args)
-end
-
-function find_thing_in_expr(ex::Expr, thing; ans = [])
-    if thing in ex.args
-        push!(ans, ex)
-    end
-    for e in ex.args
-        if e isa Expr
-            if thing in e.args
-                push!(ans, e)
-            end
-            find_thing_in_expr(e, thing; ans = ans)
-        end
-    end
-    return collect(Set(ans))
-=======
 function get_integration_variables(eqs, v::VariableMap)
     ivs = all_ivs(v)
     return map(eq -> get_indvars(eq, ivs), eqs)
->>>>>>> fa988ad6
 end
 
 """

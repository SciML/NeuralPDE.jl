--- conflicted
+++ resolved
@@ -107,19 +107,6 @@
     verbose::Bool
 end
 function BNNODE(chain, Kernel = HMC; strategy = nothing, draw_samples = 2000,
-<<<<<<< HEAD
-    priorsNNw = (0.0, 2.0), param = nothing, l2std = [0.05], phystd = [0.05],
-    dataset = [nothing], physdt = 1 / 20.0, MCMCkwargs = (n_leapfrog = 30,), nchains = 1,
-    init_params = nothing,
-    Adaptorkwargs = (Adaptor = StanHMCAdaptor,
-        Metric = DiagEuclideanMetric,
-        targetacceptancerate = 0.8),
-    Integratorkwargs = (Integrator = Leapfrog,),
-    numensemble = floor(Int, draw_samples / 3),
-    estim_collocate = false,
-    autodiff = false, progress = false, verbose = false)
-    !(chain isa Lux.AbstractExplicitLayer) && (chain = adapt(FromFluxAdaptor(false, false), chain))
-=======
         priorsNNw = (0.0, 2.0), param = nothing, l2std = [0.05], phystd = [0.05],
         dataset = [nothing], physdt = 1 / 20.0, MCMCkwargs = (n_leapfrog = 30,), nchains = 1,
         init_params = nothing,
@@ -127,10 +114,11 @@
             Metric = DiagEuclideanMetric,
             targetacceptancerate = 0.8),
         Integratorkwargs = (Integrator = Leapfrog,),
+    numensemble = floor(Int, draw_samples / 3),
+    estim_collocate = false,
         autodiff = false, progress = false, verbose = false)
     !(chain isa Lux.AbstractExplicitLayer) &&
         (chain = adapt(FromFluxAdaptor(false, false), chain))
->>>>>>> 99a36395
     BNNODE(chain, Kernel, strategy,
         draw_samples, priorsNNw, param, l2std,
         phystd, dataset, physdt, MCMCkwargs,
@@ -188,20 +176,6 @@
 end
 
 function DiffEqBase.__solve(prob::DiffEqBase.ODEProblem,
-<<<<<<< HEAD
-    alg::BNNODE,
-    args...;
-    dt = nothing,
-    timeseries_errors = true,
-    save_everystep = true,
-    adaptive = false,
-    abstol = 1.0f-6,
-    reltol = 1.0f-3,
-    verbose = false,
-    saveat = 1 / 50.0,
-    maxiters = nothing)
-
-=======
         alg::BNNODE,
         args...;
         dt = nothing,
@@ -214,7 +188,6 @@
         saveat = 1 / 50.0,
         maxiters = nothing,
         numensemble = floor(Int, alg.draw_samples / 3))
->>>>>>> 99a36395
     @unpack chain, l2std, phystd, param, priorsNNw, Kernel, strategy,
     draw_samples, dataset, init_params,
     nchains, physdt, Adaptorkwargs, Integratorkwargs,

@concrete struct LogTargetDensity
    dim::Int
    prob <: SciMLBase.ODEProblem
    smodel <: StatefulLuxLayer
    strategy <: AbstractTrainingStrategy
    dataset <: Union{Vector{Nothing}, Vector{<:Vector{<:AbstractFloat}}}
    priors <: Vector{<:Distribution}
    phystd::Vector{Float64}
    l2std::Vector{Float64}
    autodiff::Bool
    physdt::Float64
    extraparams::Int
    init_params <: Union{NamedTuple, ComponentArray}
    estim_collocate::Bool
end

<<<<<<< HEAD
    function LogTargetDensity(dim, prob, chain::Optimisers.Restructure, st, strategy,
            dataset,
            priors, phystd, l2std, autodiff, physdt, extraparams,
            init_params::AbstractVector, estim_collocate)
        new{
            typeof(chain),
            Nothing,
            typeof(strategy),
            typeof(init_params),
            typeof(priors),
            typeof(dataset)
        }(dim,
            prob,
            chain,
            nothing, strategy,
            dataset,
            priors,
            phystd,
            l2std,
            autodiff,
            physdt,
            extraparams,
            init_params,
            estim_collocate)
    end
    function LogTargetDensity(dim, prob, chain::Lux.AbstractLuxLayer, st, strategy,
            dataset,
            priors, phystd, l2std, autodiff, physdt, extraparams,
            init_params::NamedTuple, estim_collocate)
        new{
            typeof(chain),
            typeof(st),
            typeof(strategy),
            typeof(init_params),
            typeof(priors),
            typeof(dataset)
        }(dim,
            prob,
            chain, st, strategy,
            dataset, priors,
            phystd, l2std,
            autodiff,
            physdt,
            extraparams,
            init_params,
            estim_collocate)
=======
"""
NN OUTPUT AT t,θ ~ phi(t,θ).
"""
function (f::LogTargetDensity)(t::AbstractVector, θ)
    θ = vector_to_parameters(θ, f.init_params)
    dev = safe_get_device(θ)
    t = safe_expand(dev, t)
    u0 = f.prob.u0 |> dev
    return u0 .+ (t' .- f.prob.tspan[1]) .* f.smodel(t', θ)
end

(f::LogTargetDensity)(t::Number, θ) = f([t], θ)[:, 1]

"""
Similar to ode_dfdx() in NNODE.
"""
function ode_dfdx(phi::LogTargetDensity, t::AbstractVector, θ, autodiff::Bool)
    if autodiff
        return ForwardDiff.jacobian(Base.Fix2(phi, θ), t)
    else
        ϵ = sqrt(eps(eltype(t)))
        return (phi(t .+ ϵ, θ) .- phi(t, θ)) ./ ϵ
>>>>>>> 4506f6aa
    end
end

"""
Function needed for converting vector of sampled parameters into ComponentVector in case of Lux chain output, derivatives
the sampled parameters are of exotic type `Dual` due to ForwardDiff's autodiff tagging.
"""
function vector_to_parameters(ps_new::AbstractVector, ps::Union{NamedTuple, ComponentArray})
    @assert length(ps_new) == LuxCore.parameterlength(ps)
    i = 1
    function get_ps(x)
        z = reshape(view(ps_new, i:(i + length(x) - 1)), size(x))
        i += length(x)
        return z
    end
    return fmap(get_ps, ps)
end

vector_to_parameters(ps_new::AbstractVector, _::AbstractVector) = ps_new

function LogDensityProblems.logdensity(ltd::LogTargetDensity, θ)
    ldensity = physloglikelihood(ltd, θ) + priorweights(ltd, θ) + L2LossData(ltd, θ)
    ltd.estim_collocate && return ldensity + L2loss2(ltd, θ)
    return ldensity
end

LogDensityProblems.dimension(ltd::LogTargetDensity) = ltd.dim

function LogDensityProblems.capabilities(::LogTargetDensity)
    return LogDensityProblems.LogDensityOrder{1}()
end

"""
suggested extra loss function for ODE solver case
"""
@views function L2loss2(ltd::LogTargetDensity, θ)
    ltd.extraparams ≤ 0 && return false  # XXX: type-stability?

<<<<<<< HEAD
    # parameter estimation chosen or not
    if Tar.extraparams > 0
        autodiff = Tar.autodiff
        # Timepoints to enforce Physics
        t = Tar.dataset[end]
        u1 = Tar.dataset[2]
        û = Tar.dataset[1]

        nnsol = NNodederi(Tar, t, θ[1:(length(θ) - Tar.extraparams)], autodiff)

        ode_params = Tar.extraparams == 1 ?
                     θ[((length(θ) - Tar.extraparams) + 1):length(θ)][1] :
                     θ[((length(θ) - Tar.extraparams) + 1):length(θ)]

        if length(Tar.prob.u0) == 1
            physsol = [f(û[i],
                ode_params,
                t[i])
                       for i in 1:length(û[:, 1])]
        else
            physsol = [f([û[i], u1[i]],
                ode_params,
                t[i])
                       for i in 1:length(û)]
        end
        #form of NN output matrix output dim x n
        deri_physsol = reduce(hcat, physsol)

        physlogprob = 0
        for i in 1:length(Tar.prob.u0)
            # can add phystd[i] for u[i]
            physlogprob += logpdf(MvNormal(deri_physsol[i, :],
                    LinearAlgebra.Diagonal(map(abs2,
                        (Tar.l2std[i] * 4.0) .*
                        ones(length(nnsol[i, :]))))),
                nnsol[i, :])
        end
        return physlogprob
=======
    f = ltd.prob.f
    t = ltd.dataset[end]
    u1 = ltd.dataset[2]
    û = ltd.dataset[1]

    nnsol = ode_dfdx(ltd, t, θ[1:(length(θ) - ltd.extraparams)], ltd.autodiff)

    ode_params = ltd.extraparams == 1 ? θ[((length(θ) - ltd.extraparams) + 1)] :
                 θ[((length(θ) - ltd.extraparams) + 1):length(θ)]

    physsol = if length(ltd.prob.u0) == 1
        [f(û[i], ode_params, tᵢ) for (i, tᵢ) in enumerate(t)]
>>>>>>> 4506f6aa
    else
        [f([û[i], u1[i]], ode_params, tᵢ) for (i, tᵢ) in enumerate(t)]
    end
    # form of NN output matrix output dim x n
    deri_physsol = reduce(hcat, physsol)
    T = promote_type(eltype(deri_physsol), eltype(nnsol))

    physlogprob = T(0)
    for i in 1:length(ltd.prob.u0)
        physlogprob += logpdf(
            MvNormal(deri_physsol[i, :],
                Diagonal(abs2.(T(ltd.phystd[i]) .* ones(T, length(nnsol[i, :]))))),
            nnsol[i, :]
        )
    end
    return physlogprob
end

"""
L2 loss loglikelihood(needed for ODE parameter estimation).
"""
@views function L2LossData(ltd::LogTargetDensity, θ)
    (ltd.dataset isa Vector{Nothing} || ltd.extraparams == 0) && return 0

    # matrix(each row corresponds to vector u's rows)
    nn = ltd(ltd.dataset[end], θ[1:(length(θ) - ltd.extraparams)])
    T = eltype(nn)

    L2logprob = zero(T)
    for i in 1:length(ltd.prob.u0)
        # for u[i] ith vector must be added to dataset,nn[1, :] is the dx in lotka_volterra
        L2logprob += logpdf(
            MvNormal(
                nn[i, :],
                Diagonal(abs2.(T(ltd.l2std[i]) .* ones(T, length(ltd.dataset[i]))))
            ),
            ltd.dataset[i]
        )
    end
    return L2logprob
end

"""
Physics loglikelihood over problem timespan + dataset timepoints.
"""
function physloglikelihood(ltd::LogTargetDensity, θ)
    (; f, p, tspan) = ltd.prob
    (; autodiff, strategy) = ltd

    # parameter estimation chosen or not
    if ltd.extraparams > 0
        ode_params = ltd.extraparams == 1 ? θ[((length(θ) - ltd.extraparams) + 1)] :
                     θ[((length(θ) - ltd.extraparams) + 1):length(θ)]
    else
        ode_params = p isa SciMLBase.NullParameters ? Float64[] : p
    end

    return getlogpdf(strategy, ltd, f, autodiff, tspan, ode_params, θ)
end

function getlogpdf(strategy::GridTraining, ltd::LogTargetDensity, f, autodiff::Bool,
        tspan, ode_params, θ)
    ts = collect(eltype(strategy.dx), tspan[1]:(strategy.dx):tspan[2])
    t = ltd.dataset isa Vector{Nothing} ? ts : vcat(ts, ltd.dataset[end])
    return sum(innerdiff(ltd, f, autodiff, t, θ, ode_params))
end

function getlogpdf(strategy::StochasticTraining, ltd::LogTargetDensity,
        f, autodiff::Bool, tspan, ode_params, θ)
    T = promote_type(eltype(tspan[1]), eltype(tspan[2]))
    samples = (tspan[2] - tspan[1]) .* rand(T, strategy.points) .+ tspan[1]
    t = ltd.dataset isa Vector{Nothing} ? samples : vcat(samples, ltd.dataset[end])
    return sum(innerdiff(ltd, f, autodiff, t, θ, ode_params))
end

function getlogpdf(strategy::QuadratureTraining, ltd::LogTargetDensity, f, autodiff::Bool,
        tspan, ode_params, θ)
    integrand(t::Number, θ) = innerdiff(ltd, f, autodiff, [t], θ, ode_params)
    intprob = IntegralProblem(
        integrand, (tspan[1], tspan[2]), θ; nout = length(ltd.prob.u0))
    sol = solve(intprob, QuadGKJL(); strategy.abstol, strategy.reltol)
    return sum(sol.u)
end

function getlogpdf(strategy::WeightedIntervalTraining, ltd::LogTargetDensity, f,
        autodiff::Bool, tspan, ode_params, θ)
    minT, maxT = tspan
    weights = strategy.weights ./ sum(strategy.weights)
    N = length(weights)
    difference = (maxT - minT) / N

    ts = eltype(difference)[]
    for (index, item) in enumerate(weights)
        temp_data = rand(1, trunc(Int, strategy.points * item)) .* difference .+ minT .+
                    ((index - 1) * difference)
        append!(ts, temp_data)
    end

    t = ltd.dataset isa Vector{Nothing} ? ts : vcat(ts, ltd.dataset[end])
    return sum(innerdiff(ltd, f, autodiff, t, θ, ode_params))
end

"""
MvNormal likelihood at each `ti` in time `t` for ODE collocation residue with NN with parameters θ.
"""
@views function innerdiff(ltd::LogTargetDensity, f, autodiff::Bool, t::AbstractVector, θ,
        ode_params)
    # ltd used for phi and LogTargetDensity object attributes access
    out = ltd(t, θ[1:(length(θ) - ltd.extraparams)])

    # reject samples case(write clear reason why)
    (any(isinf, out[:, 1]) || any(isinf, ode_params)) && return convert(eltype(out), -Inf)

    # this is a vector{vector{dx,dy}}(handle case single u(float passed))
    if length(out[:, 1]) == 1
        physsol = [f(out[:, i][1], ode_params, t[i]) for i in 1:length(out[1, :])]
    else
        physsol = [f(out[:, i], ode_params, t[i]) for i in 1:length(out[1, :])]
    end
    physsol = reduce(hcat, physsol)

    nnsol = ode_dfdx(ltd, t, θ[1:(length(θ) - ltd.extraparams)], autodiff)

    vals = nnsol .- physsol
    T = eltype(vals)

    # N dimensional vector if N outputs for NN(each row has logpdf of u[i] where u is vector
    # of dependant variables)
    return [logpdf(
                MvNormal(vals[i, :],
                    Diagonal(abs2.(T(ltd.phystd[i]) .* ones(T, length(vals[i, :]))))),
                zeros(T, length(vals[i, :]))
            ) for i in 1:length(ltd.prob.u0)]
end

"""
Prior logpdf for NN parameters + ODE constants.
"""
@views function priorweights(ltd::LogTargetDensity, θ)
    allparams = ltd.priors
    nnwparams = allparams[1] # nn weights

<<<<<<< HEAD
function generate_Tar(chain::Lux.AbstractLuxLayer, init_params)
    θ, st = Lux.setup(Random.default_rng(), chain)
    return init_params, chain, st
end

function generate_Tar(chain::Lux.AbstractLuxLayer, init_params::Nothing)
    θ, st = Lux.setup(Random.default_rng(), chain)
    return θ, chain, st
end

"""
NN OUTPUT AT t,θ ~ phi(t,θ).
"""
function (f::LogTargetDensity{C, S})(t::AbstractVector,
        θ) where {C <: Lux.AbstractLuxLayer, S}
    θ = vector_to_parameters(θ, f.init_params)
    y, st = f.chain(adapt(parameterless_type(ComponentArrays.getdata(θ)), t'), θ, f.st)
    ChainRulesCore.@ignore_derivatives f.st = st
    f.prob.u0 .+ (t' .- f.prob.tspan[1]) .* y
end

function (f::LogTargetDensity{C, S})(t::Number,
        θ) where {C <: Lux.AbstractLuxLayer, S}
    θ = vector_to_parameters(θ, f.init_params)
    y, st = f.chain(adapt(parameterless_type(ComponentArrays.getdata(θ)), [t]), θ, f.st)
    ChainRulesCore.@ignore_derivatives f.st = st
    f.prob.u0 .+ (t .- f.prob.tspan[1]) .* y
=======
    ltd.extraparams ≤ 0 && return logpdf(nnwparams, θ)

    # Vector of ode parameters priors
    invpriors = allparams[2:end]

    invlogpdf = sum(
        logpdf(invpriors[length(θ) - i + 1], θ[i])
    for i in (length(θ) - ltd.extraparams + 1):length(θ))

    return invlogpdf + logpdf(nnwparams, θ[1:(length(θ) - ltd.extraparams)])
end

function generate_ltd(chain::AbstractLuxLayer, init_params)
    return init_params, chain, LuxCore.initialstates(Random.default_rng(), chain)
>>>>>>> 4506f6aa
end

function generate_ltd(chain::AbstractLuxLayer, ::Nothing)
    θ, st = LuxCore.setup(Random.default_rng(), chain)
    return θ, chain, st
end

function kernelchoice(Kernel, MCMCkwargs)
    if Kernel == HMCDA
        Kernel(MCMCkwargs[:δ], MCMCkwargs[:λ])
    elseif Kernel == NUTS
        δ, max_depth, Δ_max = MCMCkwargs[:δ], MCMCkwargs[:max_depth], MCMCkwargs[:Δ_max]
        Kernel(δ; max_depth, Δ_max)
    else # HMC
        Kernel(MCMCkwargs[:n_leapfrog])
    end
end

"""
    ahmc_bayesian_pinn_ode(prob, chain; strategy = GridTraining, dataset = [nothing],
                           init_params = nothing, draw_samples = 1000, physdt = 1 / 20.0f0,
                           l2std = [0.05], phystd = [0.05], priorsNNw = (0.0, 2.0),
                           param = [], nchains = 1, autodiff = false, Kernel = HMC,
                           Adaptorkwargs = (Adaptor = StanHMCAdaptor,
                               Metric = DiagEuclideanMetric, targetacceptancerate = 0.8),
                           Integratorkwargs = (Integrator = Leapfrog,),
                           MCMCkwargs = (n_leapfrog = 30,), progress = false,
                           verbose = false)

!!! warn

    Note that `ahmc_bayesian_pinn_ode()` only supports ODEs which are written in the
    out-of-place form, i.e. `du = f(u,p,t)`, and not `f(du,u,p,t)`. If not declared
    out-of-place, then `ahmc_bayesian_pinn_ode()` will exit with an error.

## Example

```julia
linear = (u, p, t) -> -u / p[1] + exp(t / p[2]) * cos(t)
tspan = (0.0, 10.0)
u0 = 0.0
p = [5.0, -5.0]
prob = ODEProblem(linear, u0, tspan, p)

### CREATE DATASET (Necessity for accurate Parameter estimation)
sol = solve(prob, Tsit5(); saveat = 0.05)
u = sol.u[1:100]
time = sol.t[1:100]

### dataset and BPINN create
x̂ = collect(Float64, Array(u) + 0.05 * randn(size(u)))
dataset = [x̂, time]

chain1 = Lux.Chain(Lux.Dense(1, 5, tanh), Lux.Dense(5, 5, tanh), Lux.Dense(5, 1)

### simply solving ode here hence better to not pass dataset(uses ode params specified in prob)
fh_mcmc_chain1, fhsamples1, fhstats1 = ahmc_bayesian_pinn_ode(prob, chain1,
                                                            dataset = dataset,
                                                            draw_samples = 1500,
                                                            l2std = [0.05],
                                                            phystd = [0.05],
                                                            priorsNNw = (0.0,3.0))

### solving ode + estimating parameters hence dataset needed to optimize parameters upon + Pior Distributions for ODE params
fh_mcmc_chain2, fhsamples2, fhstats2 = ahmc_bayesian_pinn_ode(prob, chain1,
                                                            dataset = dataset,
                                                            draw_samples = 1500,
                                                            l2std = [0.05],
                                                            phystd = [0.05],
                                                            priorsNNw = (0.0,3.0),
                                                            param = [Normal(6.5,0.5), Normal(-3,0.5)])
```

## NOTES

Dataset is required for accurate Parameter estimation + solving equations
Incase you are only solving the Equations for solution, do not provide dataset

## Positional Arguments

* `prob`: DEProblem(out of place and the function signature should be f(u,p,t).
* `chain`: Lux Neural Netork which would be made the Bayesian PINN.

## Keyword Arguments

* `strategy`: The training strategy used to choose the points for the evaluations. By
  default GridTraining is used with given physdt discretization.
* `init_params`: initial parameter values for BPINN (ideally for multiple chains different
  initializations preferred)
* `nchains`: number of chains you want to sample
* `draw_samples`: number of samples to be drawn in the MCMC algorithms (warmup samples are
  ~2/3 of draw samples)
* `l2std`: standard deviation of BPINN prediction against L2 losses/Dataset
* `phystd`: standard deviation of BPINN prediction against Chosen Underlying ODE System
* `priorsNNw`: Tuple of (mean, std) for BPINN Network parameters. Weights and Biases of
  BPINN are Normal Distributions by default.
* `param`: Vector of chosen ODE parameters Distributions in case of Inverse problems.
* `autodiff`: Boolean Value for choice of Derivative Backend(default is numerical)
* `physdt`: Timestep for approximating ODE in it's Time domain. (1/20.0 by default)
* `Kernel`: Choice of MCMC Sampling Algorithm (AdvancedHMC.jl implementations HMC/NUTS/HMCDA)
* `Integratorkwargs`: `Integrator`, `jitter_rate`, `tempering_rate`.
  Refer: https://turinglang.org/AdvancedHMC.jl/stable/
* `Adaptorkwargs`: `Adaptor`, `Metric`, `targetacceptancerate`.
  Refer: https://turinglang.org/AdvancedHMC.jl/stable/ Note: Target percentage (in decimal)
  of iterations in which the proposals are accepted (0.8 by default)
* `MCMCargs`: A NamedTuple containing all the chosen MCMC kernel's (HMC/NUTS/HMCDA)
  Arguments, as follows :
    * `n_leapfrog`: number of leapfrog steps for HMC
    * `δ`: target acceptance probability for NUTS and HMCDA
    * `λ`: target trajectory length for HMCDA
    * `max_depth`: Maximum doubling tree depth (NUTS)
    * `Δ_max`: Maximum divergence during doubling tree (NUTS)
    Refer: https://turinglang.org/AdvancedHMC.jl/stable/
* `progress`: controls whether to show the progress meter or not.
* `verbose`: controls the verbosity. (Sample call args in AHMC)

!!! warning

    AdvancedHMC.jl is still developing convenience structs so might need changes on new
    releases.
"""
function ahmc_bayesian_pinn_ode(
        prob::SciMLBase.ODEProblem, chain; strategy = GridTraining, dataset = [nothing],
        init_params = nothing, draw_samples = 1000, physdt = 1 / 20.0, l2std = [0.05],
        phystd = [0.05], priorsNNw = (0.0, 2.0), param = [], nchains = 1, autodiff = false,
        Kernel = HMC,
<<<<<<< HEAD
        Adaptorkwargs = (Adaptor = StanHMCAdaptor,
            Metric = DiagEuclideanMetric, targetacceptancerate = 0.8),
        Integratorkwargs = (Integrator = Leapfrog,),
        MCMCkwargs = (n_leapfrog = 30,),
        progress = false, verbose = false,
        estim_collocate = false)
    !(chain isa Lux.AbstractLuxLayer) &&
        (chain = adapt(FromFluxAdaptor(false, false), chain))
    # NN parameter prior mean and variance(PriorsNN must be a tuple)
    if isinplace(prob)
        throw(error("The BPINN ODE solver only supports out-of-place ODE definitions, i.e. du=f(u,p,t)."))
    end
=======
        Adaptorkwargs = (Adaptor = StanHMCAdaptor, Metric = DiagEuclideanMetric,
            targetacceptancerate = 0.8),
        Integratorkwargs = (Integrator = Leapfrog,), MCMCkwargs = (n_leapfrog = 30,),
        progress = false, verbose = false, estim_collocate = false)
    @assert !isinplace(prob) "The BPINN ODE solver only supports out-of-place ODE definitions, i.e. du=f(u,p,t)."

    chain isa AbstractLuxLayer || (chain = FromFluxAdaptor()(chain))
>>>>>>> 4506f6aa

    strategy = strategy == GridTraining ? strategy(physdt) : strategy

    if dataset != [nothing] &&
       (length(dataset) < 2 || !(dataset isa Vector{<:Vector{<:AbstractFloat}}))
        error("Invalid dataset. dataset would be timeseries (x̂,t) where type: Vector{Vector{AbstractFloat}")
    end

    if dataset != [nothing] && param == []
        println("Dataset is only needed for Parameter Estimation + Forward Problem, not in only Forward Problem case.")
    elseif dataset == [nothing] && param != []
        error("Dataset Required for Parameter Estimation.")
    end

<<<<<<< HEAD
    if chain isa Lux.AbstractLuxLayer
        # Lux-Named Tuple
        initial_nnθ, recon, st = generate_Tar(chain, init_params)
    else
        error("Only Lux.AbstractLuxLayer Neural networks are supported")
    end
=======
    initial_nnθ, chain, st = generate_ltd(chain, init_params)
>>>>>>> 4506f6aa

    @assert nchains≤Threads.nthreads() "number of chains is greater than available threads"
    @assert nchains≥1 "number of chains must be greater than 1"

    # eltype(physdt) cause needs Float64 for find_good_stepsize
    # Lux chain(using component array later as vector_to_parameter need namedtuple)
    T = eltype(physdt)
    initial_θ = getdata(ComponentArray{T}(initial_nnθ))

    # adding ode parameter estimation
    nparameters = length(initial_θ)
    ninv = length(param)
    priors = [
        MvNormal(T(priorsNNw[1]) * ones(T, nparameters),
        Diagonal(abs2.(T(priorsNNw[2]) .* ones(T, nparameters))))
    ]

    # append Ode params to all paramvector
    if ninv > 0
        # shift ode params(initialise ode params by prior means)
        initial_θ = vcat(initial_θ, [Distributions.params(param[i])[1] for i in 1:ninv])
        priors = vcat(priors, param)
        nparameters += ninv
    end

    t0 = prob.tspan[1]
    smodel = StatefulLuxLayer{true}(chain, nothing, st)
    # dimensions would be total no of params,initial_nnθ for Lux namedTuples
    ℓπ = LogTargetDensity(nparameters, prob, smodel, strategy, dataset, priors,
        phystd, l2std, autodiff, physdt, ninv, initial_nnθ, estim_collocate)

    if verbose
        @printf("Current Physics Log-likelihood: %g\n", physloglikelihood(ℓπ, initial_θ))
        @printf("Current Prior Log-likelihood: %g\n", priorweights(ℓπ, initial_θ))
        @printf("Current MSE against dataset Log-likelihood: %g\n",
            L2LossData(ℓπ, initial_θ))
        if estim_collocate
            @printf("Current gradient loss against dataset Log-likelihood: %g\n",
                L2loss2(ℓπ, initial_θ))
        end
    end

    Adaptor = Adaptorkwargs[:Adaptor]
    Metric = Adaptorkwargs[:Metric]
    targetacceptancerate = Adaptorkwargs[:targetacceptancerate]

    # Define Hamiltonian system (nparameters ~ dimensionality of the sampling space)
    metric = Metric(nparameters)
    hamiltonian = Hamiltonian(metric, ℓπ, ForwardDiff)

    # parallel sampling option
    if nchains != 1
        # Cache to store the chains
        chains = Vector{Any}(undef, nchains)
        statsc = Vector{Any}(undef, nchains)
        samplesc = Vector{Any}(undef, nchains)

        Threads.@threads for i in 1:nchains
            # each chain has different initial NNparameter values(better posterior exploration)
            initial_θ = vcat(
                randn(eltype(initial_θ), nparameters - ninv),
                initial_θ[(nparameters - ninv + 1):end]
            )
            initial_ϵ = find_good_stepsize(hamiltonian, initial_θ)
            integrator = integratorchoice(Integratorkwargs, initial_ϵ)
            adaptor = adaptorchoice(Adaptor, MassMatrixAdaptor(metric),
                StepSizeAdaptor(targetacceptancerate, integrator))

            MCMC_alg = kernelchoice(Kernel, MCMCkwargs)
            Kernel = AdvancedHMC.make_kernel(MCMC_alg, integrator)
            samples, stats = sample(hamiltonian, Kernel, initial_θ, draw_samples, adaptor;
                progress = progress, verbose = verbose)

            samplesc[i] = samples
            statsc[i] = stats
            mcmc_chain = Chains(reduce(hcat, samples)')
            chains[i] = mcmc_chain
        end

        return chains, samplesc, statsc
    else
        initial_ϵ = find_good_stepsize(hamiltonian, initial_θ)
        integrator = integratorchoice(Integratorkwargs, initial_ϵ)
        adaptor = adaptorchoice(Adaptor, MassMatrixAdaptor(metric),
            StepSizeAdaptor(targetacceptancerate, integrator))

        MCMC_alg = kernelchoice(Kernel, MCMCkwargs)
        Kernel = AdvancedHMC.make_kernel(MCMC_alg, integrator)
        samples, stats = sample(hamiltonian, Kernel, initial_θ, draw_samples,
            adaptor; progress = progress, verbose = verbose)

        if verbose
            println("Sampling Complete.")
            @printf("Current Physics Log-likelihood: %g\n",
                physloglikelihood(ℓπ, samples[end]))
            @printf("Current Prior Log-likelihood: %g\n", priorweights(ℓπ, samples[end]))
            @printf("Current MSE against dataset Log-likelihood: %g\n",
                L2LossData(ℓπ, samples[end]))
            if estim_collocate
                @printf("Current gradient loss against dataset Log-likelihood: %g\n",
                    L2loss2(ℓπ, samples[end]))
            end
        end

        # return a chain(basic chain),samples and stats
        matrix_samples = reshape(hcat(samples...), (length(samples[1]), length(samples), 1))
        mcmc_chain = MCMCChains.Chains(matrix_samples)
        return mcmc_chain, samples, stats
    end
end<|MERGE_RESOLUTION|>--- conflicted
+++ resolved
@@ -14,54 +14,6 @@
     estim_collocate::Bool
 end
 
-<<<<<<< HEAD
-    function LogTargetDensity(dim, prob, chain::Optimisers.Restructure, st, strategy,
-            dataset,
-            priors, phystd, l2std, autodiff, physdt, extraparams,
-            init_params::AbstractVector, estim_collocate)
-        new{
-            typeof(chain),
-            Nothing,
-            typeof(strategy),
-            typeof(init_params),
-            typeof(priors),
-            typeof(dataset)
-        }(dim,
-            prob,
-            chain,
-            nothing, strategy,
-            dataset,
-            priors,
-            phystd,
-            l2std,
-            autodiff,
-            physdt,
-            extraparams,
-            init_params,
-            estim_collocate)
-    end
-    function LogTargetDensity(dim, prob, chain::Lux.AbstractLuxLayer, st, strategy,
-            dataset,
-            priors, phystd, l2std, autodiff, physdt, extraparams,
-            init_params::NamedTuple, estim_collocate)
-        new{
-            typeof(chain),
-            typeof(st),
-            typeof(strategy),
-            typeof(init_params),
-            typeof(priors),
-            typeof(dataset)
-        }(dim,
-            prob,
-            chain, st, strategy,
-            dataset, priors,
-            phystd, l2std,
-            autodiff,
-            physdt,
-            extraparams,
-            init_params,
-            estim_collocate)
-=======
 """
 NN OUTPUT AT t,θ ~ phi(t,θ).
 """
@@ -84,7 +36,6 @@
     else
         ϵ = sqrt(eps(eltype(t)))
         return (phi(t .+ ϵ, θ) .- phi(t, θ)) ./ ϵ
->>>>>>> 4506f6aa
     end
 end
 
@@ -122,47 +73,6 @@
 """
 @views function L2loss2(ltd::LogTargetDensity, θ)
     ltd.extraparams ≤ 0 && return false  # XXX: type-stability?
-
-<<<<<<< HEAD
-    # parameter estimation chosen or not
-    if Tar.extraparams > 0
-        autodiff = Tar.autodiff
-        # Timepoints to enforce Physics
-        t = Tar.dataset[end]
-        u1 = Tar.dataset[2]
-        û = Tar.dataset[1]
-
-        nnsol = NNodederi(Tar, t, θ[1:(length(θ) - Tar.extraparams)], autodiff)
-
-        ode_params = Tar.extraparams == 1 ?
-                     θ[((length(θ) - Tar.extraparams) + 1):length(θ)][1] :
-                     θ[((length(θ) - Tar.extraparams) + 1):length(θ)]
-
-        if length(Tar.prob.u0) == 1
-            physsol = [f(û[i],
-                ode_params,
-                t[i])
-                       for i in 1:length(û[:, 1])]
-        else
-            physsol = [f([û[i], u1[i]],
-                ode_params,
-                t[i])
-                       for i in 1:length(û)]
-        end
-        #form of NN output matrix output dim x n
-        deri_physsol = reduce(hcat, physsol)
-
-        physlogprob = 0
-        for i in 1:length(Tar.prob.u0)
-            # can add phystd[i] for u[i]
-            physlogprob += logpdf(MvNormal(deri_physsol[i, :],
-                    LinearAlgebra.Diagonal(map(abs2,
-                        (Tar.l2std[i] * 4.0) .*
-                        ones(length(nnsol[i, :]))))),
-                nnsol[i, :])
-        end
-        return physlogprob
-=======
     f = ltd.prob.f
     t = ltd.dataset[end]
     u1 = ltd.dataset[2]
@@ -175,7 +85,6 @@
 
     physsol = if length(ltd.prob.u0) == 1
         [f(û[i], ode_params, tᵢ) for (i, tᵢ) in enumerate(t)]
->>>>>>> 4506f6aa
     else
         [f([û[i], u1[i]], ode_params, tᵢ) for (i, tᵢ) in enumerate(t)]
     end
@@ -317,36 +226,6 @@
 @views function priorweights(ltd::LogTargetDensity, θ)
     allparams = ltd.priors
     nnwparams = allparams[1] # nn weights
-
-<<<<<<< HEAD
-function generate_Tar(chain::Lux.AbstractLuxLayer, init_params)
-    θ, st = Lux.setup(Random.default_rng(), chain)
-    return init_params, chain, st
-end
-
-function generate_Tar(chain::Lux.AbstractLuxLayer, init_params::Nothing)
-    θ, st = Lux.setup(Random.default_rng(), chain)
-    return θ, chain, st
-end
-
-"""
-NN OUTPUT AT t,θ ~ phi(t,θ).
-"""
-function (f::LogTargetDensity{C, S})(t::AbstractVector,
-        θ) where {C <: Lux.AbstractLuxLayer, S}
-    θ = vector_to_parameters(θ, f.init_params)
-    y, st = f.chain(adapt(parameterless_type(ComponentArrays.getdata(θ)), t'), θ, f.st)
-    ChainRulesCore.@ignore_derivatives f.st = st
-    f.prob.u0 .+ (t' .- f.prob.tspan[1]) .* y
-end
-
-function (f::LogTargetDensity{C, S})(t::Number,
-        θ) where {C <: Lux.AbstractLuxLayer, S}
-    θ = vector_to_parameters(θ, f.init_params)
-    y, st = f.chain(adapt(parameterless_type(ComponentArrays.getdata(θ)), [t]), θ, f.st)
-    ChainRulesCore.@ignore_derivatives f.st = st
-    f.prob.u0 .+ (t .- f.prob.tspan[1]) .* y
-=======
     ltd.extraparams ≤ 0 && return logpdf(nnwparams, θ)
 
     # Vector of ode parameters priors
@@ -361,7 +240,6 @@
 
 function generate_ltd(chain::AbstractLuxLayer, init_params)
     return init_params, chain, LuxCore.initialstates(Random.default_rng(), chain)
->>>>>>> 4506f6aa
 end
 
 function generate_ltd(chain::AbstractLuxLayer, ::Nothing)
@@ -488,20 +366,6 @@
         init_params = nothing, draw_samples = 1000, physdt = 1 / 20.0, l2std = [0.05],
         phystd = [0.05], priorsNNw = (0.0, 2.0), param = [], nchains = 1, autodiff = false,
         Kernel = HMC,
-<<<<<<< HEAD
-        Adaptorkwargs = (Adaptor = StanHMCAdaptor,
-            Metric = DiagEuclideanMetric, targetacceptancerate = 0.8),
-        Integratorkwargs = (Integrator = Leapfrog,),
-        MCMCkwargs = (n_leapfrog = 30,),
-        progress = false, verbose = false,
-        estim_collocate = false)
-    !(chain isa Lux.AbstractLuxLayer) &&
-        (chain = adapt(FromFluxAdaptor(false, false), chain))
-    # NN parameter prior mean and variance(PriorsNN must be a tuple)
-    if isinplace(prob)
-        throw(error("The BPINN ODE solver only supports out-of-place ODE definitions, i.e. du=f(u,p,t)."))
-    end
-=======
         Adaptorkwargs = (Adaptor = StanHMCAdaptor, Metric = DiagEuclideanMetric,
             targetacceptancerate = 0.8),
         Integratorkwargs = (Integrator = Leapfrog,), MCMCkwargs = (n_leapfrog = 30,),
@@ -509,7 +373,6 @@
     @assert !isinplace(prob) "The BPINN ODE solver only supports out-of-place ODE definitions, i.e. du=f(u,p,t)."
 
     chain isa AbstractLuxLayer || (chain = FromFluxAdaptor()(chain))
->>>>>>> 4506f6aa
 
     strategy = strategy == GridTraining ? strategy(physdt) : strategy
 
@@ -524,16 +387,7 @@
         error("Dataset Required for Parameter Estimation.")
     end
 
-<<<<<<< HEAD
-    if chain isa Lux.AbstractLuxLayer
-        # Lux-Named Tuple
-        initial_nnθ, recon, st = generate_Tar(chain, init_params)
-    else
-        error("Only Lux.AbstractLuxLayer Neural networks are supported")
-    end
-=======
     initial_nnθ, chain, st = generate_ltd(chain, init_params)
->>>>>>> 4506f6aa
 
     @assert nchains≤Threads.nthreads() "number of chains is greater than available threads"
     @assert nchains≥1 "number of chains must be greater than 1"

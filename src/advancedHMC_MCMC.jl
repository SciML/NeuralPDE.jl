--- conflicted
+++ resolved
@@ -467,19 +467,6 @@
 priors: pdf for W,b + pdf for ODE params
 """
 function ahmc_bayesian_pinn_ode(prob::DiffEqBase.ODEProblem, chain;
-<<<<<<< HEAD
-        strategy = GridTraining, dataset = [nothing],
-        init_params = nothing, draw_samples = 1000,
-        physdt = 1 / 20.0, l2std = [0.05],
-        phystd = [0.05], priorsNNw = (0.0, 2.0),
-        param = [], nchains = 1, autodiff = false,
-        Kernel = HMC,
-        Adaptorkwargs = (Adaptor = StanHMCAdaptor,
-            Metric = DiagEuclideanMetric, targetacceptancerate = 0.8),
-        Integratorkwargs = (Integrator = Leapfrog,),
-        MCMCkwargs = (n_leapfrog = 30,),
-        progress = false, verbose = false)
-=======
     strategy = GridTraining, dataset = [nothing],
     init_params = nothing, draw_samples = 1000,
     physdt = 1 / 20.0, l2std = [0.05],
@@ -491,7 +478,6 @@
     Integratorkwargs = (Integrator = Leapfrog,),
     MCMCkwargs = (n_leapfrog = 30,),
     progress = false, verbose = false)
->>>>>>> ba5dbf93
 
     # NN parameter prior mean and variance(PriorsNN must be a tuple)
     if isinplace(prob)

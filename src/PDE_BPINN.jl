--- conflicted
+++ resolved
@@ -4,10 +4,7 @@
     P <: Vector{<:Distribution},
     I,
     F,
-<<<<<<< HEAD
     FF,
-=======
->>>>>>> 99a36395
     PH
 }
     dim::Int64
@@ -31,10 +28,7 @@
             typeof(priors),
             typeof(init_params),
             typeof(full_loglikelihood),
-<<<<<<< HEAD
             typeof(L2_loss2),
-=======
->>>>>>> 99a36395
             typeof(Φ)
         }(dim,
             strategy,
@@ -58,10 +52,7 @@
             typeof(priors),
             typeof(init_params),
             typeof(full_loglikelihood),
-<<<<<<< HEAD
             typeof(L2_loss2),
-=======
->>>>>>> 99a36395
             typeof(Φ)
         }(dim,
             strategy,

--- conflicted
+++ resolved
@@ -512,31 +512,6 @@
         bc_indvars,
         bc_integration_vars)]
 
-<<<<<<< HEAD
-=======
-    pde_loss_functions, bc_loss_functions = merge_strategy_with_loss_function(pinnrep,
-        strategy,
-        datafree_pde_loss_functions,
-        datafree_bc_loss_functions)
-    # setup for all adaptive losses
-    num_pde_losses = length(pde_loss_functions)
-    num_bc_losses = length(bc_loss_functions)
-    # assume one single additional loss function if there is one. this means that the user needs to lump all their functions into a single one,
-    num_additional_loss = additional_loss isa Nothing ? 0 : 1
-
-    adaloss_T = eltype(adaloss.pde_loss_weights)
-
-    # this will error if the user has provided a number of initial weights that is more than 1 and doesn't match the number of loss functions
-    adaloss.pde_loss_weights = ones(adaloss_T, num_pde_losses) .* adaloss.pde_loss_weights
-    adaloss.bc_loss_weights = ones(adaloss_T, num_bc_losses) .* adaloss.bc_loss_weights
-    adaloss.additional_loss_weights = ones(adaloss_T, num_additional_loss) .*
-                                      adaloss.additional_loss_weights
-
-    reweight_losses_func = generate_adaptive_loss_function(pinnrep, adaloss,
-        pde_loss_functions,
-        bc_loss_functions)
-
->>>>>>> 99a36395
     function get_likelihood_estimate_function(discretization::PhysicsInformedNN)
         pde_loss_functions, bc_loss_functions = merge_strategy_with_loss_function(pinnrep,
             strategy,
@@ -557,9 +532,9 @@
         adaloss.additional_loss_weights = ones(adaloss_T, num_additional_loss) .*
                                           adaloss.additional_loss_weights
 
-        reweight_losses_func = generate_adaptive_loss_function(pinnrep, adaloss,
-            pde_loss_functions,
-            bc_loss_functions)
+    reweight_losses_func = generate_adaptive_loss_function(pinnrep, adaloss,
+        pde_loss_functions,
+        bc_loss_functions)
 
         function full_loss_function(θ, p)
             # the aggregation happens on cpu even if the losses are gpu, probably fine since it's only a few of them
@@ -669,7 +644,6 @@
             bc_loss_functions)
 
         dataset_pde, dataset_bc = discretization.dataset
-<<<<<<< HEAD
         dataset_pde = dataset_pde isa Nothing ? dataset_pde : get_dataset_train_points(eqs, dataset_pde, pinnrep)
         dataset_bc = dataset_bc isa Nothing ? dataset_bc : get_dataset_train_points(eqs, dataset_bc, pinnrep)
 
@@ -678,15 +652,6 @@
         # passing placeholder dx with GridTraining, it uses dataset points irl
         datapde_loss_functions, databc_loss_functions = merge_strategy_with_loglikelihood_function(
                 pinnrep,
-=======
-
-        # required as Physics loss also needed on the discrete dataset domain points
-        # data points are discrete and so by default GridTraining loss applies
-        # passing placeholder dx with GridTraining, it uses data points irl
-        datapde_loss_functions, databc_loss_functions = if (!(dataset_bc isa Nothing) ||
-                                                            !(dataset_pde isa Nothing))
-            merge_strategy_with_loglikelihood_function(pinnrep,
->>>>>>> 99a36395
                 GridTraining(0.1),
                 datafree_pde_loss_functions,
                 datafree_bc_loss_functions,
@@ -696,7 +661,6 @@
         function full_loss_function(θ, allstd::Vector{Vector{Float64}})
             stdpdes, stdbcs, stdextra, stdpdesnew = allstd
             # the aggregation happens on cpu even if the losses are gpu, probably fine since it's only a few of them
-<<<<<<< HEAD
 
             pde_loglikelihoods = sum([pde_loss_function(θ, stdpdes[i])
                                       for (i, pde_loss_function) in enumerate(pde_loss_functions)])
@@ -706,26 +670,10 @@
             if !(datapde_loss_functions isa Nothing)
                 pde_loglikelihoods += sum([datapde_loss_function(θ, stdpdes[i])
                                            for (i, datapde_loss_function) in enumerate(datapde_loss_functions)])
-=======
-            pde_loglikelihoods = [logpdf(Normal(0, stdpdes[i]), pde_loss_function(θ))
-                                  for (i, pde_loss_function) in enumerate(pde_loss_functions)]
-
-            bc_loglikelihoods = [logpdf(Normal(0, stdbcs[j]), bc_loss_function(θ))
-                                 for (j, bc_loss_function) in enumerate(bc_loss_functions)]
-
-            if !(datapde_loss_functions isa Nothing)
-                pde_loglikelihoods += [logpdf(Normal(0, stdpdes[j]), pde_loss_function(θ))
-                                       for (j, pde_loss_function) in enumerate(datapde_loss_functions)]
->>>>>>> 99a36395
             end
             if !(databc_loss_functions isa Nothing)
-<<<<<<< HEAD
                 bc_loglikelihoods += sum([databc_loss_function(θ, stdbcs[j])
                                           for (j, databc_loss_function) in enumerate(databc_loss_functions)])
-=======
-                bc_loglikelihoods += [logpdf(Normal(0, stdbcs[j]), bc_loss_function(θ))
-                                      for (j, bc_loss_function) in enumerate(databc_loss_functions)]
->>>>>>> 99a36395
             end
 
             # this is kind of a hack, and means that whenever the outer function is evaluated the increment goes up, even if it's not being optimized
@@ -777,15 +725,9 @@
     bc_loss_functions, pde_loss_functions, full_loss_function = get_likelihood_estimate_function(discretization)
 
     pinnrep.loss_functions = PINNLossFunctions(bc_loss_functions, pde_loss_functions,
-<<<<<<< HEAD
                                                 full_loss_function, additional_loss,
                                                 datafree_pde_loss_functions,
                                                 datafree_bc_loss_functions)
-=======
-        full_loss_function, additional_loss,
-        datafree_pde_loss_functions,
-        datafree_bc_loss_functions)
->>>>>>> 99a36395
 
     return pinnrep
 end

"""
```julia
generate_training_sets(domains,dx,bcs,_indvars::Array,_depvars::Array)
```

Returns training sets for equations and boundary condition, that is used for GridTraining
strategy.
"""
function generate_training_sets end

# Generate training set in the domain and on the boundary
function generate_training_sets(domains, dx, eqs, bcs, eltypeθ, varmap)
    if dx isa Array
        dxs = dx
    else
        dxs = fill(dx, length(domains))
    end
    spans = [infimum(d.domain):dx:supremum(d.domain) for (d, dx) in zip(domains, dxs)]
    dict_var_span = Dict([d.variables => infimum(d.domain):dx:supremum(d.domain)
                          for (d, dx) in zip(domains, dxs)])

    bound_args = get_argument(bcs, varmap)
    bound_vars = get_variables(bcs, varmap)

    dif = [eltypeθ[] for i in 1:size(domains)[1]]
    for _args in bound_vars
        for (i, x) in enumerate(_args)
            if x isa Number
                push!(dif[i], x)
            end
        end
    end
    cord_train_set = collect.(spans)
    bc_data = map(zip(dif, cord_train_set)) do (d, c)
        setdiff(c, d)
    end

    dict_var_span_ = Dict([d.variables => bc for (d, bc) in zip(domains, bc_data)])

    bcs_train_sets = map(bound_args) do bt
        span = map(b -> get(dict_var_span, b, b), bt)
        _set = adapt(eltypeθ,
                     hcat(vec(map(points -> collect(points), Iterators.product(span...)))...))
    end

    pde_vars = get_variables(eqs, varmap)
    pde_args = get_argument(eqs, varmap)

    pde_train_set = adapt(eltypeθ,
                          hcat(vec(map(points -> collect(points),
                                       Iterators.product(bc_data...)))...))

    pde_train_sets = map(pde_args) do bt
        span = map(b -> get(dict_var_span_, b, b), bt)
        _set = adapt(eltypeθ,
                     hcat(vec(map(points -> collect(points), Iterators.product(span...)))...))
    end
    [pde_train_sets, bcs_train_sets]
end

"""
```julia
get_bounds(domains,bcs,_indvars::Array,_depvars::Array)
```

Returns pairs with lower and upper bounds for all domains. It is used for all non-grid
training strategy: StochasticTraining, QuasiRandomTraining, QuadratureTraining.
"""
function get_bounds end

function get_bounds(domains, eqs, bcs, eltypeθ, v::VariableMap, strategy::QuadratureTraining)
    dict_lower_bound = Dict([d.variables => infimum(d.domain) for d in domains])
    dict_upper_bound = Dict([d.variables => supremum(d.domain) for d in domains])
    pde_args = get_argument(eqs, v)

    pde_lower_bounds = map(pde_args) do pd
        span = map(p -> get(dict_lower_bound, p, p), pd)
        map(s -> adapt(eltypeθ, s) + cbrt(eps(eltypeθ)), span)
    end
    pde_upper_bounds = map(pde_args) do pd
        span = map(p -> get(dict_upper_bound, p, p), pd)
        map(s -> adapt(eltypeθ, s) - cbrt(eps(eltypeθ)), span)
    end
    pde_bounds = [pde_lower_bounds, pde_upper_bounds]

    bound_vars = get_variables(bcs, v)

    bcs_lower_bounds = map(bound_vars) do bt
        map(b -> dict_lower_bound[b], bt)
    end
    bcs_upper_bounds = map(bound_vars) do bt
        map(b -> dict_upper_bound[b], bt)
    end
    bcs_bounds = [bcs_lower_bounds, bcs_upper_bounds]
    [pde_bounds, bcs_bounds]
end

function get_bounds(domains, eqs, bcs, eltypeθ, v::VariableMap, strategy)
    dx = 1 / strategy.points
    dict_span = Dict([d.variables => [
                          infimum(d.domain) + dx,
                          supremum(d.domain) - dx,
                      ] for d in domains])

    # pde_bounds = [[infimum(d.domain),supremum(d.domain)] for d in domains]
    pde_args = get_argument(eqs, v)
    pde_bounds = map(pde_args) do pde_arg
        bds = mapreduce(s -> get(dict_span, s, fill(s, 2)), hcat, pde_arg)
        bds = eltypeθ.(bds)
        bds[1, :], bds[2, :]
    end

    bound_args = get_argument(bcs, v)
    bcs_bounds = map(bound_args) do bound_arg
        bds = mapreduce(s -> get(dict_span, s, fill(s, 2)), hcat, bound_arg)
        bds = eltypeθ.(bds)
        bds[1, :], bds[2, :]
    end
    return pde_bounds, bcs_bounds
end
# TODO: Get this to work with varmap
function get_numeric_integral(pinnrep::PINNRepresentation)
    @unpack strategy, multioutput, derivative, varmap = pinnrep

    integral = (u, cord, phi, integrating_var_id, integrand_func, lb, ub, θ; strategy = strategy, varmap=varmap) -> begin
        function integration_(cord, lb, ub, θ)
            cord_ = cord
            function integrand_(x, p)
                ChainRulesCore.@ignore_derivatives @views(cord_[integrating_var_id]) .= x
                return integrand_func(cord_, p, phi, derivative, nothing, u, nothing)
            end
            prob_ = IntegralProblem(integrand_, lb, ub, θ)
            sol = solve(prob_, CubatureJLh(), reltol = 1e-3, abstol = 1e-3)[1]

            return sol
        end

        lb_ = zeros(size(lb)[1], size(cord)[2])
        ub_ = zeros(size(ub)[1], size(cord)[2])
        for (i, l) in enumerate(lb)
            if l isa Number
                ChainRulesCore.@ignore_derivatives lb_[i, :] = fill(l, 1, size(cord)[2])
            else
                ChainRulesCore.@ignore_derivatives lb_[i, :] = l(cord, θ, phi, derivative,
                                                                 nothing, u, nothing)
            end
        end
        for (i, u_) in enumerate(ub)
            if u_ isa Number
                ChainRulesCore.@ignore_derivatives ub_[i, :] = fill(u_, 1, size(cord)[2])
            else
                ChainRulesCore.@ignore_derivatives ub_[i, :] = u_(cord, θ, phi, derivative,
                                                                  nothing, u, nothing)
            end
        end
        integration_arr = Matrix{Float64}(undef, 1, 0)
        for i in 1:size(cord)[2]
            # ub__ = @Zygote.ignore getindex(ub_, :,  i)
            # lb__ = @Zygote.ignore getindex(lb_, :,  i)
            integration_arr = hcat(integration_arr,
                                   integration_(cord[:, i], lb_[:, i], ub_[:, i], θ))
        end
        return integration_arr
    end
end

"""
```julia
prob = symbolic_discretize(pdesys::PDESystem, discretization::PhysicsInformedNN)
```

`symbolic_discretize` is the lower level interface to `discretize` for inspecting internals.
It transforms a symbolic description of a ModelingToolkit-defined `PDESystem` into a
`PINNRepresentation` which holds the pieces required to build an `OptimizationProblem`
for [Optimization.jl](https://docs.sciml.ai/Optimization/stable) whose solution is the solution
to the PDE.

For more information, see `discretize` and `PINNRepresentation`.
"""
<<<<<<< HEAD
function SciMLBase.symbolic_discretize(pdesys::PDESystem,
                                       discretization::PhysicsInformedNN)
    cardinalize_eqs!(pdesys)
    eqs = pdesys.eqs
    bcs = pdesys.bcs
=======
function SciMLBase.symbolic_discretize(pde_system::PDESystem,
    discretization::AbstractPINN)
    eqs = pde_system.eqs
    bcs = pde_system.bcs
>>>>>>> 0687aaf4
    chain = discretization.chain

    domains = pdesys.domain
    eq_params = pdesys.ps
    defaults = pdesys.defaults
    default_p = eq_params == SciMLBase.NullParameters() ? nothing :
                [defaults[ep] for ep in eq_params]

    param_estim = discretization.param_estim
    additional_loss = discretization.additional_loss
    adaloss = discretization.adaptive_loss


    multioutput = discretization.multioutput
    init_params = discretization.init_params
    phi = discretization.phi

    derivative = discretization.derivative
    strategy = discretization.strategy

    logger = discretization.logger
    log_frequency = discretization.log_options.log_frequency
    iteration = discretization.iteration
    self_increment = discretization.self_increment

    v = VariableMap(pdesys, discretization)

    eqdata = EquationData(pdesys, v, strategy)


    if init_params === nothing
        # Use the initialization of the neural network framework
        # But for Lux, default to Float64
        # For Flux, default to the types matching the values in the neural network
        # This is done because Float64 is almost always better for these applications
        # But with Flux there's already a chosen type from the user

        if chain isa AbstractArray
            if chain[1] isa Flux.Chain
                init_params = map(chain) do x
                    _x = Flux.destructure(x)[1]
                end
            else
                x = map(chain) do x
                    _x = ComponentArrays.ComponentArray(Lux.initialparameters(Random.default_rng(),
                        x))
                    Float64.(_x) # No ComponentArray GPU support
                end
                names = ntuple(i -> Symbol.(v.ū)[i], length(chain))
                init_params = ComponentArrays.ComponentArray(NamedTuple{names}(i
                                                                                for i in x))
            end
        else
            if chain isa Flux.Chain
                init_params = Flux.destructure(chain)[1]
                init_params = init_params isa Array ? Float64.(init_params) :
                                init_params
            else
                init_params = Float64.(ComponentArrays.ComponentArray(Lux.initialparameters(Random.default_rng(),
                    chain)))
            end
        end
    else
        init_params = init_params
    end

    if (phi isa Vector && phi[1].f isa Optimisers.Restructure) ||
        (!(phi isa Vector) && phi.f isa Optimisers.Restructure)
        # Flux.Chain
        flat_init_params = multioutput ? reduce(vcat, init_params) : init_params
        flat_init_params = param_estim == false ? flat_init_params :
                            vcat(flat_init_params,
            adapt(typeof(flat_init_params), default_p))
    else
        flat_init_params = if init_params isa ComponentArrays.ComponentArray
            init_params
        elseif multioutput
            @assert length(init_params) == length(depvars)
            names = ntuple(i -> depvars[i], length(init_params))
            x = ComponentArrays.ComponentArray(NamedTuple{names}(i for i in init_params))
        else
            ComponentArrays.ComponentArray(init_params)
        end
        flat_init_params = if param_estim == false && multioutput
            ComponentArrays.ComponentArray(; depvar = flat_init_params)
        elseif param_estim == false && !multioutput
            flat_init_params
        else
            ComponentArrays.ComponentArray(; depvar = flat_init_params, p = default_p)
        end
    end

    if (phi isa Vector && phi[1].f isa Lux.AbstractExplicitLayer)
        for ϕ in phi
            ϕ.st = adapt(parameterless_type(ComponentArrays.getdata(flat_init_params)),
                ϕ.st)
        end
    elseif (!(phi isa Vector) && phi.f isa Lux.AbstractExplicitLayer)
        phi.st = adapt(parameterless_type(ComponentArrays.getdata(flat_init_params)),
            phi.st)
    end

    if multioutput
        dvs = v.ū
        acum = [0; accumulate(+, map(length, init_params))]
        sep = [(acum[i] + 1):acum[i + 1] for i in 1:(length(acum) - 1)]
        phi = map(enumerate(dvs)) do (i, dv)
            if (phi isa Vector && phi[1].f isa Optimisers.Restructure) ||
               (!(phi isa Vector) && phi.f isa Optimisers.Restructure)
                # Flux.Chain
                (coord, expr_θ) -> phi[i](coord, expr_θ[sep[i]])
            else # Lux.AbstractExplicitLayer
                (coord, expr_θ) -> phi[i](coord, expr_θ.depvar.$(dv))
            end
        end
    else
        phimap = nothing
    end

    eltypeθ = eltype(flat_init_params)

    if adaloss === nothing
        adaloss = NonAdaptiveLoss{eltypeθ}()
    end

    eqs = map(eq -> eq.lhs, eqs)
    bcs = map(bc -> bc.lhs, bcs)

    pinnrep = PINNRepresentation(eqs, bcs, domains, eq_params, defaults, default_p,
                                 param_estim, additional_loss, adaloss, v, logger,
                                 multioutput, iteration, init_params, flat_init_params, phi,
                                 derivative,
                                 strategy, eqdata, nothing, nothing, nothing, nothing)

    #integral = get_numeric_integral(pinnrep)

    #symbolic_pde_loss_functions = [build_symbolic_loss_function(pinnrep, eq) for eq in eqs]

    #symbolic_bc_loss_functions = [build_symbolic_loss_function(pinnrep, bc) |> toexpr for bc in bcs]

    #pinnrep.integral = integral
    #pinnrep.symbolic_pde_loss_functions = symbolic_pde_loss_functions
    #pinnrep.symbolic_bc_loss_functions = symbolic_bc_loss_functions

    datafree_pde_loss_functions = [build_loss_function(pinnrep, eq) for eq in eqs]

    datafree_bc_loss_functions = [build_loss_function(pinnrep, bc) for bc in bcs]

    pde_loss_functions, bc_loss_functions = merge_strategy_with_loss_function(pinnrep,
                                                                              strategy,
                                                                              datafree_pde_loss_functions,
                                                                              datafree_bc_loss_functions)
    # setup for all adaptive losses
    num_pde_losses = length(pde_loss_functions)
    num_bc_losses = length(bc_loss_functions)
    # assume one single additional loss function if there is one. this means that the user needs to lump all their functions into a single one,
    num_additional_loss = additional_loss isa Nothing ? 0 : 1

    adaloss_T = eltype(adaloss.pde_loss_weights)

    # this will error if the user has provided a number of initial weights that is more than 1 and doesn't match the number of loss functions
    adaloss.pde_loss_weights = ones(adaloss_T, num_pde_losses) .* adaloss.pde_loss_weights
    adaloss.bc_loss_weights = ones(adaloss_T, num_bc_losses) .* adaloss.bc_loss_weights
    adaloss.additional_loss_weights = ones(adaloss_T, num_additional_loss) .*
                                      adaloss.additional_loss_weights

    reweight_losses_func = generate_adaptive_loss_function(pinnrep, adaloss,
                                                           pde_loss_functions,
                                                           bc_loss_functions)

    function get_likelihood_estimate_function(discretization::PhysicsInformedNN)
        function full_loss_function(θ, p)
            # the aggregation happens on cpu even if the losses are gpu, probably fine since it's only a few of them
            pde_losses = [pde_loss_function(θ) for pde_loss_function in pde_loss_functions]
            bc_losses = [bc_loss_function(θ) for bc_loss_function in bc_loss_functions]

            # this is kind of a hack, and means that whenever the outer function is evaluated the increment goes up, even if it's not being optimized
            # that's why we prefer the user to maintain the increment in the outer loop callback during optimization
            ChainRulesCore.@ignore_derivatives if self_increment
                iteration[1] += 1
            end

            ChainRulesCore.@ignore_derivatives begin
                reweight_losses_func(θ, pde_losses,
                    bc_losses)
            end

            weighted_pde_losses = adaloss.pde_loss_weights .* pde_losses
            weighted_bc_losses = adaloss.bc_loss_weights .* bc_losses

            sum_weighted_pde_losses = sum(weighted_pde_losses)
            sum_weighted_bc_losses = sum(weighted_bc_losses)
            weighted_loss_before_additional = sum_weighted_pde_losses + sum_weighted_bc_losses

            full_weighted_loss = if additional_loss isa Nothing
                weighted_loss_before_additional
            else
                function _additional_loss(phi, θ)
                    (θ_, p_) = if (param_estim == true)
                        if (phi isa Vector && phi[1].f isa Optimisers.Restructure) ||
                        (!(phi isa Vector) && phi.f isa Optimisers.Restructure)
                            # Isa Flux Chain
                            θ[1:(end - length(default_p))], θ[(end - length(default_p) + 1):end]
                        else
                            θ.depvar, θ.p
                        end
                    else
                        θ, nothing
                    end
                    return additional_loss(phi, θ_, p_)
                end
                weighted_additional_loss_val = adaloss.additional_loss_weights[1] *
                                            _additional_loss(phi, θ)
                weighted_loss_before_additional + weighted_additional_loss_val
            end

            ChainRulesCore.@ignore_derivatives begin
                if iteration[1] % log_frequency == 0
                    logvector(pinnrep.logger, pde_losses, "unweighted_loss/pde_losses",
                        iteration[1])
                    logvector(pinnrep.logger,
                        bc_losses,
                        "unweighted_loss/bc_losses",
                        iteration[1])
                    logvector(pinnrep.logger, weighted_pde_losses,
                        "weighted_loss/weighted_pde_losses",
                        iteration[1])
                    logvector(pinnrep.logger, weighted_bc_losses,
                        "weighted_loss/weighted_bc_losses",
                        iteration[1])
                    if !(additional_loss isa Nothing)
                        logscalar(pinnrep.logger, weighted_additional_loss_val,
                            "weighted_loss/weighted_additional_loss", iteration[1])
                    end
                    logscalar(pinnrep.logger, sum_weighted_pde_losses,
                        "weighted_loss/sum_weighted_pde_losses", iteration[1])
                    logscalar(pinnrep.logger, sum_weighted_bc_losses,
                        "weighted_loss/sum_weighted_bc_losses", iteration[1])
                    logscalar(pinnrep.logger, full_weighted_loss,
                        "weighted_loss/full_weighted_loss",
                        iteration[1])
                    logvector(pinnrep.logger, adaloss.pde_loss_weights,
                        "adaptive_loss/pde_loss_weights",
                        iteration[1])
                    logvector(pinnrep.logger, adaloss.bc_loss_weights,
                        "adaptive_loss/bc_loss_weights",
                        iteration[1])
                end
            end

            return full_weighted_loss
        end

        return full_loss_function
    end

    function get_likelihood_estimate_function(discretization::BayesianPINN)
        dataset_pde, dataset_bc = discretization.dataset
        
        # required as Physics loss also needed on the discrete dataset domain points
        # data points are discrete and so by default GridTraining loss applies
        # passing placeholder dx with GridTraining, it uses data points irl
        datapde_loss_functions, databc_loss_functions = if (!(dataset_bc isa Nothing)||!(dataset_pde isa Nothing))
            merge_strategy_with_loglikelihood_function(pinnrep,
                GridTraining(0.1),
                datafree_pde_loss_functions,
                datafree_bc_loss_functions, train_sets_pde = dataset_pde, train_sets_bc = dataset_bc)
        else
            (nothing, nothing)
        end

        function full_loss_function(θ, allstd::Vector{Vector{Float64}})
            stdpdes, stdbcs, stdextra = allstd
            # the aggregation happens on cpu even if the losses are gpu, probably fine since it's only a few of them
            pde_loglikelihoods = [logpdf(Normal(0, stdpdes[i]), pde_loss_function(θ))
                                for (i, pde_loss_function) in enumerate(pde_loss_functions)]

            bc_loglikelihoods = [logpdf(Normal(0, stdbcs[j]), bc_loss_function(θ))
                                for (j, bc_loss_function) in enumerate(bc_loss_functions)]

            if !(datapde_loss_functions isa Nothing)
                pde_loglikelihoods += [logpdf(Normal(0, stdpdes[j]), pde_loss_function(θ))
                                    for (j, pde_loss_function) in enumerate(datapde_loss_functions)]

            end

            if !(databc_loss_functions isa Nothing)
                bc_loglikelihoods += [logpdf(Normal(0, stdbcs[j]), bc_loss_function(θ)) 
                                    for (j, bc_loss_function) in enumerate(databc_loss_functions)]
            end

            # this is kind of a hack, and means that whenever the outer function is evaluated the increment goes up, even if it's not being optimized
            # that's why we prefer the user to maintain the increment in the outer loop callback during optimization
            ChainRulesCore.@ignore_derivatives if self_increment
                iteration[1] += 1
            end

            ChainRulesCore.@ignore_derivatives begin
                reweight_losses_func(θ, pde_loglikelihoods,
                    bc_loglikelihoods)
            end

            weighted_pde_loglikelihood = adaloss.pde_loss_weights .* pde_loglikelihoods
            weighted_bc_loglikelihood = adaloss.bc_loss_weights .* bc_loglikelihoods

            sum_weighted_pde_loglikelihood = sum(weighted_pde_loglikelihood)
            sum_weighted_bc_loglikelihood = sum(weighted_bc_loglikelihood)
            weighted_loglikelihood_before_additional = sum_weighted_pde_loglikelihood +
                                                    sum_weighted_bc_loglikelihood

            full_weighted_loglikelihood = if additional_loss isa Nothing
                weighted_loglikelihood_before_additional
            else
                function _additional_loss(phi, θ)
                    (θ_, p_) = if (param_estim == true)
                        if (phi isa Vector && phi[1].f isa Optimisers.Restructure) ||
                        (!(phi isa Vector) && phi.f isa Optimisers.Restructure)
                            # Isa Flux Chain
                            θ[1:(end - length(default_p))],
                            θ[(end - length(default_p) + 1):end]
                        else
                            θ.depvar, θ.p
                        end
                    else
                        θ, nothing
                    end
                    return additional_loss(phi, θ_, p_)
                end

                _additional_loglikelihood = logpdf(Normal(0, stdextra),
                    _additional_loss(phi, θ))

                weighted_additional_loglikelihood = adaloss.additional_loss_weights[1] *
                                                    _additional_loglikelihood

                    weighted_loglikelihood_before_additional + weighted_additional_loglikelihood
            end

            return full_weighted_loglikelihood
        end

        return full_loss_function
    end

    full_loss_function = get_likelihood_estimate_function(discretization)
    pinnrep.loss_functions = PINNLossFunctions(bc_loss_functions, pde_loss_functions,
                                                full_loss_function, additional_loss, 
                                                datafree_pde_loss_functions,
                                                datafree_bc_loss_functions)

    return pinnrep

end

"""
```julia
prob = discretize(pdesys::PDESystem, discretization::PhysicsInformedNN)
```

Transforms a symbolic description of a ModelingToolkit-defined `PDESystem` and generates
an `OptimizationProblem` for [Optimization.jl](https://docs.sciml.ai/Optimization/stable/) whose
solution is the solution to the PDE.
"""
function SciMLBase.discretize(pdesys::PDESystem, discretization::PhysicsInformedNN)
    pinnrep = symbolic_discretize(pdesys, discretization)
    f = OptimizationFunction(pinnrep.loss_functions.full_loss_function,
                             Optimization.AutoZygote())
    Optimization.OptimizationProblem(f, pinnrep.flat_init_params)
end<|MERGE_RESOLUTION|>--- conflicted
+++ resolved
@@ -177,18 +177,12 @@
 
 For more information, see `discretize` and `PINNRepresentation`.
 """
-<<<<<<< HEAD
 function SciMLBase.symbolic_discretize(pdesys::PDESystem,
                                        discretization::PhysicsInformedNN)
     cardinalize_eqs!(pdesys)
     eqs = pdesys.eqs
     bcs = pdesys.bcs
-=======
-function SciMLBase.symbolic_discretize(pde_system::PDESystem,
-    discretization::AbstractPINN)
-    eqs = pde_system.eqs
-    bcs = pde_system.bcs
->>>>>>> 0687aaf4
+
     chain = discretization.chain
 
     domains = pdesys.domain

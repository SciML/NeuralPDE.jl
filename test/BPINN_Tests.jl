# # Testing Code
using Test, MCMCChains
using ForwardDiff, Distributions, OrdinaryDiffEq
using OptimizationOptimisers, AdvancedHMC, Lux
using Statistics, Random, Functors, ComponentArrays
using NeuralPDE, MonteCarloMeasurements
using Flux

# note that current testing bounds can be easily further tightened but have been inflated for support for Julia build v1
# on latest Julia version it performs much better for below tests
Random.seed!(100)

@testset "Example 1 - without parameter estimation" begin
    linear_analytic = (u0, p, t) -> u0 + sin(2 * π * t) / (2 * π)
    linear = (u, p, t) -> cos(2 * π * t)
    tspan = (0.0, 2.0)
    u0 = 0.0
    prob = ODEProblem(ODEFunction(linear, analytic = linear_analytic), u0, tspan)
    p = prob.p

    # Numerical and Analytical Solutions: testing ahmc_bayesian_pinn_ode()
    ta = range(tspan[1], tspan[2], length = 300)
    u = [linear_analytic(u0, nothing, ti) for ti in ta]
    x̂ = collect(Float64, Array(u) + 0.02 * randn(size(u)))
    time = vec(collect(Float64, ta))
    physsol1 = [linear_analytic(prob.u0, p, time[i]) for i in eachindex(time)]

    # testing points for solve() call must match saveat(1/50.0) arg
    ta0 = range(tspan[1], tspan[2], length = 101)
    u1 = [linear_analytic(u0, nothing, ti) for ti in ta0]
    x̂1 = collect(Float64, Array(u1) + 0.02 * randn(size(u1)))
    time1 = vec(collect(Float64, ta0))
    physsol0_1 = [linear_analytic(prob.u0, p, time1[i]) for i in eachindex(time1)]

    chainlux = Lux.Chain(Lux.Dense(1, 7, tanh), Lux.Dense(7, 1))
    θinit, st = Lux.setup(Random.default_rng(), chainlux)

    fh_mcmc_chain, fhsamples, fhstats = ahmc_bayesian_pinn_ode(
        prob, chainlux, draw_samples = 2500)

    alg = BNNODE(chainlux, draw_samples = 2500)
    sol1lux = solve(prob, alg)

    # testing points
    t = time
    # Mean of last 500 sampled parameter's curves[Ensemble predictions]
    θ = [vector_to_parameters(fhsamples[i], θinit) for i in 2000:length(fhsamples)]
    luxar = [chainlux(t', θ[i], st)[1] for i in eachindex(θ)]
    luxmean = [mean(vcat(luxar...)[:, i]) for i in eachindex(t)]
    meanscurve = prob.u0 .+ (t .- prob.tspan[1]) .* luxmean

    # --------------------- ahmc_bayesian_pinn_ode() call
    @test mean(abs.(x̂ .- meanscurve)) < 0.05
    @test mean(abs.(physsol1 .- meanscurve)) < 0.005

    #--------------------- solve() call 
    @test mean(abs.(x̂1 .- pmean(sol1lux.ensemblesol[1]))) < 0.025
    @test mean(abs.(physsol0_1 .- pmean(sol1lux.ensemblesol[1]))) < 0.025
end

@testset "Example 2 - with parameter estimation" begin
    linear_analytic = (u0, p, t) -> u0 + sin(p * t) / (p)
    linear = (u, p, t) -> cos(p * t)
    tspan = (0.0, 2.0)
    u0 = 0.0
    p = 2 * pi
    prob = ODEProblem(ODEFunction(linear, analytic = linear_analytic), u0, tspan, p)

    # Numerical and Analytical Solutions
    sol1 = solve(prob, Tsit5(); saveat = 0.01)
    u = sol1.u
    time = sol1.t

    # BPINN AND TRAINING DATASET CREATION(dataset must be defined only inside problem timespan!)
    ta = range(tspan[1], tspan[2], length = 100)
    u = [linear_analytic(u0, p, ti) for ti in ta]
    x̂ = collect(Float64, Array(u) + 0.2 * randn(size(u)))
    time = vec(collect(Float64, ta))
    dataset = [x̂, time]
    physsol1 = [linear_analytic(prob.u0, p, time[i]) for i in eachindex(time)]

    # testing points for solve call(saveat=1/50.0 ∴ at t = collect(eltype(saveat), prob.tspan[1]:saveat:prob.tspan[2] internally estimates)
    ta0 = range(tspan[1], tspan[2], length = 101)
    u1 = [linear_analytic(u0, p, ti) for ti in ta0]
    x̂1 = collect(Float64, Array(u1) + 0.2 * randn(size(u1)))
    time1 = vec(collect(Float64, ta0))
    physsol1_1 = [linear_analytic(prob.u0, p, time1[i]) for i in eachindex(time1)]

    chainlux1 = Lux.Chain(Lux.Dense(1, 7, tanh), Lux.Dense(7, 1))
    θinit, st = Lux.setup(Random.default_rng(), chainlux1)

    fh_mcmc_chain, fhsamples, fhstats = ahmc_bayesian_pinn_ode(prob, chainlux1,
        dataset = dataset,
        draw_samples = 2500,
        physdt = 1 / 50.0,
        priorsNNw = (0.0, 3.0),
        param = [LogNormal(9, 0.5)])

    alg = BNNODE(chainlux1, dataset = dataset,
        draw_samples = 2500,
        physdt = 1 / 50.0,
        priorsNNw = (0.0,
            3.0),
        param = [
            LogNormal(9,
            0.5)
        ])

    sol2lux = solve(prob, alg)

    # testing points
    t = time
    # Mean of last 500 sampled parameter's curves(flux and lux chains)[Ensemble predictions]
<<<<<<< HEAD
    θ = [vector_to_parameters(fhsamples[i][1:(end - 1)], θinit) for i in 2000:length(fhsamples)]
=======
    θ = [vector_to_parameters(fhsamples[i][1:(end - 1)], θinit)
         for i in 2000:length(fhsamples)]
>>>>>>> 5976f234
    luxar = [chainlux1(t', θ[i], st)[1] for i in eachindex(θ)]
    luxmean = [mean(vcat(luxar...)[:, i]) for i in eachindex(t)]
    meanscurve = prob.u0 .+ (t .- prob.tspan[1]) .* luxmean

    # --------------------- ahmc_bayesian_pinn_ode() call  
    @test mean(abs.(physsol1 .- meanscurve)) < 0.15

    # ESTIMATED ODE PARAMETERS (NN1 AND NN2)
    @test abs(p - mean([fhsamples[i][23] for i in 2000:length(fhsamples)])) < abs(0.35 * p)

    #-------------------------- solve() call  
    @test mean(abs.(physsol1_1 .- pmean(sol2lux.ensemblesol[1]))) < 8e-2

    # ESTIMATED ODE PARAMETERS (NN1 AND NN2)
    @test abs(p - sol2lux.estimated_de_params[1]) < abs(0.15 * p)
end

@testset "Example 3" begin
    linear = (u, p, t) -> u / p + exp(t / p) * cos(t)
    tspan = (0.0, 10.0)
    u0 = 0.0
    p = -5.0
    prob = ODEProblem(linear, u0, tspan, p)
    linear_analytic = (u0, p, t) -> exp(t / p) * (u0 + sin(t))
    # SOLUTION AND CREATE DATASET
    sol = solve(prob, Tsit5(); saveat = 0.1)
    u = sol.u
    time = sol.t
    x̂ = u .+ (u .* 0.2) .* randn(size(u))
    dataset = [x̂, time]
    physsol1 = [linear_analytic(prob.u0, p, time[i]) for i in eachindex(time)]

    # seperate set of points for testing the solve() call (it uses saveat 1/50 hence here length 501)
    time1 = vec(collect(Float64, range(tspan[1], tspan[2], length = 501)))
    physsol2 = [linear_analytic(prob.u0, p, time1[i]) for i in eachindex(time1)]

    chainlux12 = Lux.Chain(Lux.Dense(1, 6, tanh), Lux.Dense(6, 6, tanh), Lux.Dense(6, 1))
    θinit, st = Lux.setup(Random.default_rng(), chainlux12)

    fh_mcmc_chainlux12, fhsampleslux12, fhstatslux12 = ahmc_bayesian_pinn_ode(
        prob, chainlux12,
        draw_samples = 1500,
        l2std = [0.03],
        phystd = [0.03],
        priorsNNw = (0.0,
            10.0))

    fh_mcmc_chainlux22, fhsampleslux22, fhstatslux22 = ahmc_bayesian_pinn_ode(
        prob, chainlux12,
        dataset = dataset,
        draw_samples = 1500,
        l2std = [0.03],
        phystd = [0.03],
        priorsNNw = (0.0,
            10.0),
        param = [
            Normal(-7,
            4)
        ])

    alg = BNNODE(chainlux12,
        dataset = dataset,
        draw_samples = 1500,
        l2std = [0.03],
        phystd = [0.03],
        priorsNNw = (0.0,
            10.0),
        param = [
            Normal(-7,
            4)
        ])

    sol3lux_pestim = solve(prob, alg)

    # testing timepoints
    t = sol.t
    #------------------------------ ahmc_bayesian_pinn_ode() call
    # Mean of last 500 sampled parameter's curves(lux chains)[Ensemble predictions]
<<<<<<< HEAD
    θ = [vector_to_parameters(fhsampleslux12[i], θinit) for i in 1000:length(fhsampleslux12)]
=======
    θ = [vector_to_parameters(fhsampleslux12[i], θinit)
         for i in 1000:length(fhsampleslux12)]
>>>>>>> 5976f234
    luxar = [chainlux12(t', θ[i], st)[1] for i in eachindex(θ)]
    luxmean = [mean(vcat(luxar...)[:, i]) for i in eachindex(t)]
    meanscurve2_1 = prob.u0 .+ (t .- prob.tspan[1]) .* luxmean

<<<<<<< HEAD
    θ = [vector_to_parameters(fhsampleslux22[i][1:(end - 1)], θinit) for i in 1000:length(fhsampleslux22)]
=======
    θ = [vector_to_parameters(fhsampleslux22[i][1:(end - 1)], θinit)
         for i in 1000:length(fhsampleslux22)]
>>>>>>> 5976f234
    luxar = [chainlux12(t', θ[i], st)[1] for i in eachindex(θ)]
    luxmean = [mean(vcat(luxar...)[:, i]) for i in eachindex(t)]
    meanscurve2_2 = prob.u0 .+ (t .- prob.tspan[1]) .* luxmean

    @test mean(abs.(sol.u .- meanscurve2_1)) < 1e-1
    @test mean(abs.(physsol1 .- meanscurve2_1)) < 1e-1
    @test mean(abs.(sol.u .- meanscurve2_2)) < 5e-2
    @test mean(abs.(physsol1 .- meanscurve2_2)) < 5e-2

    # estimated parameters(lux chain)
    param1 = mean(i[62] for i in fhsampleslux22[1000:length(fhsampleslux22)])
    @test abs(param1 - p) < abs(0.3 * p)

    #-------------------------- solve() call 
    # (lux chain)
    @test mean(abs.(physsol2 .- pmean(sol3lux_pestim.ensemblesol[1]))) < 0.15
    # estimated parameters(lux chain)
    param1 = sol3lux_pestim.estimated_de_params[1]
    @test abs(param1 - p) < abs(0.45 * p)
end

@testset "Translating from Flux" begin
    linear_analytic = (u0, p, t) -> u0 + sin(2 * π * t) / (2 * π)
    linear = (u, p, t) -> cos(2 * π * t)
    tspan = (0.0, 2.0)
    u0 = 0.0
    prob = ODEProblem(ODEFunction(linear, analytic = linear_analytic), u0, tspan)
    p = prob.p

    # Numerical and Analytical Solutions: testing ahmc_bayesian_pinn_ode()
    ta = range(tspan[1], tspan[2], length = 300)
    u = [linear_analytic(u0, nothing, ti) for ti in ta]
    x̂ = collect(Float64, Array(u) + 0.02 * randn(size(u)))
    time = vec(collect(Float64, ta))
    physsol1 = [linear_analytic(prob.u0, p, time[i]) for i in eachindex(time)]

    # testing points for solve() call must match saveat(1/50.0) arg
    ta0 = range(tspan[1], tspan[2], length = 101)
    u1 = [linear_analytic(u0, nothing, ti) for ti in ta0]
    x̂1 = collect(Float64, Array(u1) + 0.02 * randn(size(u1)))
    time1 = vec(collect(Float64, ta0))
    physsol0_1 = [linear_analytic(prob.u0, p, time1[i]) for i in eachindex(time1)]
    chainflux = Flux.Chain(Flux.Dense(1, 7, tanh), Flux.Dense(7, 1)) |> Flux.f64
    fh_mcmc_chain, fhsamples, fhstats = ahmc_bayesian_pinn_ode(
        prob, chainflux, draw_samples = 2500)
    alg = BNNODE(chainflux, draw_samples = 2500)
    @test alg.chain isa Lux.AbstractExplicitLayer
end

@testset "Example 3 but with the new objective" begin
    linear = (u, p, t) -> u / p + exp(t / p) * cos(t)
    tspan = (0.0, 10.0)
    u0 = 0.0
    p = -5.0
    prob = ODEProblem(linear, u0, tspan, p)
    linear_analytic = (u0, p, t) -> exp(t / p) * (u0 + sin(t))

    # SOLUTION AND CREATE DATASET
    sol = solve(prob, Tsit5(); saveat = 0.1)
    u = sol.u
    time = sol.t
    x̂ = u .+ (0.3 .* randn(size(u)))
    dataset = [x̂, time]
    physsol1 = [linear_analytic(prob.u0, p, time[i]) for i in eachindex(time)]

    # seperate set of points for testing the solve() call (it uses saveat 1/50 hence here length 501)
    time1 = vec(collect(Float64, range(tspan[1], tspan[2], length = 501)))
    physsol2 = [linear_analytic(prob.u0, p, time1[i]) for i in eachindex(time1)]

    chainlux12 = Lux.Chain(Lux.Dense(1, 6, tanh), Lux.Dense(6, 6, tanh), Lux.Dense(6, 1))
    θinit, st = Lux.setup(Random.default_rng(), chainlux12)

    fh_mcmc_chainlux12, fhsampleslux12, fhstatslux12 = ahmc_bayesian_pinn_ode(
        prob, chainlux12,
        dataset = dataset,
        draw_samples = 1000,
        l2std = [0.1],
        phystd = [0.03],
        priorsNNw = (0.0,
            1.0),
        param = [
            Normal(-7, 3)
        ])

    fh_mcmc_chainlux22, fhsampleslux22, fhstatslux22 = ahmc_bayesian_pinn_ode(
        prob, chainlux12,
        dataset = dataset,
        draw_samples = 1000,
        l2std = [0.1],
        phystd = [0.03],
        priorsNNw = (0.0,
            1.0),
        param = [
            Normal(-7, 3)
        ], estim_collocate = true)

    alg = BNNODE(chainlux12,
        dataset = dataset,
        draw_samples = 1000,
        l2std = [0.1],
        phystd = [0.03],
        priorsNNw = (0.0,
            1.0),
        param = [
            Normal(-7, 3)
        ], estim_collocate = true)

    sol3lux_pestim = solve(prob, alg)

    # testing timepoints
    t = sol.t
    #------------------------------ ahmc_bayesian_pinn_ode() call
    # Mean of last 500 sampled parameter's curves(lux chains)[Ensemble predictions]
    θ = [vector_to_parameters(fhsampleslux12[i][1:(end - 1)], θinit)
         for i in 750:length(fhsampleslux12)]
    luxar = [chainlux12(t', θ[i], st)[1] for i in eachindex(θ)]
    luxmean = [mean(vcat(luxar...)[:, i]) for i in eachindex(t)]
    meanscurve2_1 = prob.u0 .+ (t .- prob.tspan[1]) .* luxmean

    θ = [vector_to_parameters(fhsampleslux22[i][1:(end - 1)], θinit)
         for i in 750:length(fhsampleslux22)]
    luxar = [chainlux12(t', θ[i], st)[1] for i in eachindex(θ)]
    luxmean = [mean(vcat(luxar...)[:, i]) for i in eachindex(t)]
    meanscurve2_2 = prob.u0 .+ (t .- prob.tspan[1]) .* luxmean

    @test mean(abs.(sol.u .- meanscurve2_2)) < 6e-2
    @test mean(abs.(physsol1 .- meanscurve2_2)) < 6e-2
    @test mean(abs.(sol.u .- meanscurve2_1)) > mean(abs.(sol.u .- meanscurve2_2))
    @test mean(abs.(physsol1 .- meanscurve2_1)) > mean(abs.(physsol1 .- meanscurve2_2))

    # estimated parameters(lux chain)
    param2 = mean(i[62] for i in fhsampleslux22[750:length(fhsampleslux22)])
    @test abs(param2 - p) < abs(0.25 * p)

    param1 = mean(i[62] for i in fhsampleslux12[750:length(fhsampleslux12)])
    @test abs(param1 - p) < abs(0.75 * p)
    @test abs(param2 - p) < abs(param1 - p)

    #-------------------------- solve() call 
    # (lux chain)
    @test mean(abs.(physsol2 .- pmean(sol3lux_pestim.ensemblesol[1]))) < 0.1
    # estimated parameters(lux chain)
    param3 = sol3lux_pestim.estimated_de_params[1]
    @test abs(param3 - p) < abs(0.2 * p)
end

@testset "Example 4 - improvement" begin
    function lotka_volterra(u, p, t)
        # Model parameters.
        α, β, γ, δ = p
        # Current state.
        x, y = u

        # Evaluate differential equations.
        dx = (α - β * y) * x # prey
        dy = (δ * x - γ) * y # predator

        return [dx, dy]
    end

    # initial-value problem.
    u0 = [1.0, 1.0]
    p = [1.5, 1.0, 3.0, 1.0]
    tspan = (0.0, 4.0)
    prob = ODEProblem(lotka_volterra, u0, tspan, p)

    # Solve using OrdinaryDiffEq.jl solver
    dt = 0.2
    solution = solve(prob, Tsit5(); saveat = dt)

    times = solution.t
    u = hcat(solution.u...)
    x = u[1, :] + (0.8 .* randn(length(u[1, :])))
    y = u[2, :] + (0.8 .* randn(length(u[2, :])))
    dataset = [x, y, times]

    chain = Lux.Chain(Lux.Dense(1, 6, tanh), Lux.Dense(6, 6, tanh),
        Lux.Dense(6, 2))

    alg1 = BNNODE(chain;
        dataset = dataset,
        draw_samples = 1000,
        l2std = [0.2, 0.2],
        phystd = [0.1, 0.1],
        priorsNNw = (0.0, 1.0),
        param = [
            Normal(2, 0.5),
            Normal(2, 0.5),
            Normal(2, 0.5),
            Normal(2, 0.5)])

    alg2 = BNNODE(chain;
        dataset = dataset,
        draw_samples = 1000,
        l2std = [0.2, 0.2],
        phystd = [0.1, 0.1],
        priorsNNw = (0.0, 1.0),
        param = [
            Normal(2, 0.5),
            Normal(2, 0.5),
            Normal(2, 0.5),
            Normal(2, 0.5)], estim_collocate = true)

    @time sol_pestim1 = solve(prob, alg1; saveat = dt)
    @time sol_pestim2 = solve(prob, alg2; saveat = dt)

    unsafe_comparisons(true)
    bitvec = abs.(p .- sol_pestim1.estimated_de_params) .>
             abs.(p .- sol_pestim2.estimated_de_params)
    @test bitvec == ones(size(bitvec))
end<|MERGE_RESOLUTION|>--- conflicted
+++ resolved
@@ -111,12 +111,8 @@
     # testing points
     t = time
     # Mean of last 500 sampled parameter's curves(flux and lux chains)[Ensemble predictions]
-<<<<<<< HEAD
-    θ = [vector_to_parameters(fhsamples[i][1:(end - 1)], θinit) for i in 2000:length(fhsamples)]
-=======
     θ = [vector_to_parameters(fhsamples[i][1:(end - 1)], θinit)
          for i in 2000:length(fhsamples)]
->>>>>>> 5976f234
     luxar = [chainlux1(t', θ[i], st)[1] for i in eachindex(θ)]
     luxmean = [mean(vcat(luxar...)[:, i]) for i in eachindex(t)]
     meanscurve = prob.u0 .+ (t .- prob.tspan[1]) .* luxmean
@@ -195,22 +191,14 @@
     t = sol.t
     #------------------------------ ahmc_bayesian_pinn_ode() call
     # Mean of last 500 sampled parameter's curves(lux chains)[Ensemble predictions]
-<<<<<<< HEAD
-    θ = [vector_to_parameters(fhsampleslux12[i], θinit) for i in 1000:length(fhsampleslux12)]
-=======
     θ = [vector_to_parameters(fhsampleslux12[i], θinit)
          for i in 1000:length(fhsampleslux12)]
->>>>>>> 5976f234
     luxar = [chainlux12(t', θ[i], st)[1] for i in eachindex(θ)]
     luxmean = [mean(vcat(luxar...)[:, i]) for i in eachindex(t)]
     meanscurve2_1 = prob.u0 .+ (t .- prob.tspan[1]) .* luxmean
 
-<<<<<<< HEAD
-    θ = [vector_to_parameters(fhsampleslux22[i][1:(end - 1)], θinit) for i in 1000:length(fhsampleslux22)]
-=======
     θ = [vector_to_parameters(fhsampleslux22[i][1:(end - 1)], θinit)
          for i in 1000:length(fhsampleslux22)]
->>>>>>> 5976f234
     luxar = [chainlux12(t', θ[i], st)[1] for i in eachindex(θ)]
     luxmean = [mean(vcat(luxar...)[:, i]) for i in eachindex(t)]
     meanscurve2_2 = prob.u0 .+ (t .- prob.tspan[1]) .* luxmean

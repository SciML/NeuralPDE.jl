using Test, MCMCChains, Lux, ModelingToolkit, ForwardDiff, Distributions, OrdinaryDiffEq,
      AdvancedHMC, Statistics, Random, Functors, NeuralPDE, MonteCarloMeasurements,
      ComponentArrays
import ModelingToolkit: Interval, infimum, supremum
import Flux

Random.seed!(100)

@testset "Example 1: 2D Periodic System" begin
    # Cos(pi*t) example
    @parameters t
    @variables u(..)
    Dt = Differential(t)
    eqs = Dt(u(t)) - cos(2 * π * t) ~ 0
    bcs = [u(0) ~ 0.0]
    domains = [t ∈ Interval(0.0, 2.0)]
    chainl = Chain(Dense(1, 6, tanh), Dense(6, 1))
    initl, st = Lux.setup(Random.default_rng(), chainl)
    @named pde_system = PDESystem(eqs, bcs, domains, [t], [u(t)])

    # non adaptive case
    discretization = BayesianPINN([chainl], GridTraining([0.01]))

    sol1 = ahmc_bayesian_pinn_pde(
        pde_system, discretization; draw_samples = 1500, bcstd = [0.02],
        phystd = [0.01], priorsNNw = (0.0, 1.0), saveats = [1 / 50.0])

    analytic_sol_func(u0, t) = u0 + sin(2 * π * t) / (2 * π)
    ts = vec(sol1.timepoints[1])
    u_real = [analytic_sol_func(0.0, t) for t in ts]
    u_predict = pmean(sol1.ensemblesol[1])
    @test u_predict≈u_real atol=0.5
    @test mean(u_predict .- u_real) < 0.1
end

@testset "Example 2: 1D ODE" begin
    @parameters θ
    @variables u(..)
    Dθ = Differential(θ)

    # 1D ODE
    eq = Dθ(u(θ)) ~ θ^3 + 2 * θ + (θ^2) * ((1 + 3 * (θ^2)) / (1 + θ + (θ^3))) -
                    u(θ) * (θ + ((1 + 3 * (θ^2)) / (1 + θ + θ^3)))

    # Initial and boundary conditions
    bcs = [u(0.0) ~ 1.0]

    # Space and time domains
    domains = [θ ∈ Interval(0.0, 1.0)]

    # Neural network
    chain = Chain(Dense(1, 12, σ), Dense(12, 1))

    discretization = BayesianPINN([chain], GridTraining([0.01]))

    @named pde_system = PDESystem(eq, bcs, domains, [θ], [u])

    sol1 = ahmc_bayesian_pinn_pde(
        pde_system, discretization; draw_samples = 500, bcstd = [0.1],
        phystd = [0.05], priorsNNw = (0.0, 10.0), saveats = [1 / 100.0])

    analytic_sol_func(t) = exp(-(t^2) / 2) / (1 + t + t^3) + t^2
    ts = sol1.timepoints[1]
    u_real = vec([analytic_sol_func(t) for t in ts])
    u_predict = pmean(sol1.ensemblesol[1])
    @test u_predict≈u_real atol=0.8
end

@testset "Example 3: 3rd Degree ODE" begin
    @parameters x
    @variables u(..), Dxu(..), Dxxu(..), O1(..), O2(..)
    Dxxx = Differential(x)^3
    Dx = Differential(x)

    # ODE
    eq = Dx(Dxxu(x)) ~ cos(pi * x)

    # Initial and boundary conditions
    ep = (cbrt(eps(eltype(Float64))))^2 / 6

    bcs = [u(0.0) ~ 0.0,
        u(1.0) ~ cos(pi),
        Dxu(1.0) ~ 1.0,
        Dxu(x) ~ Dx(u(x)) + ep * O1(x),
        Dxxu(x) ~ Dx(Dxu(x)) + ep * O2(x)]

    # Space and time domains
    domains = [x ∈ Interval(0.0, 1.0)]

    # Neural network
    chain = [
        Chain(Dense(1, 10, tanh), Dense(10, 10, tanh), Dense(10, 1)),
        Chain(Dense(1, 10, tanh), Dense(10, 10, tanh), Dense(10, 1)),
        Chain(Dense(1, 10, tanh), Dense(10, 10, tanh), Dense(10, 1)),
        Chain(Dense(1, 4, tanh), Dense(4, 1)),
        Chain(Dense(1, 4, tanh), Dense(4, 1))
    ]

    discretization = BayesianPINN(chain, GridTraining(0.01))

    @named pde_system = PDESystem(eq, bcs, domains, [x],
        [u(x), Dxu(x), Dxxu(x), O1(x), O2(x)])

    sol1 = ahmc_bayesian_pinn_pde(pde_system, discretization; draw_samples = 200,
        bcstd = [0.01, 0.01, 0.01, 0.01, 0.01], phystd = [0.005],
        priorsNNw = (0.0, 10.0), saveats = [1 / 100.0])

    analytic_sol_func(x) = (π * x * (-x + (π^2) * (2 * x - 3) + 1) - sin(π * x)) / (π^3)

    u_predict = pmean(sol1.ensemblesol[1])
    xs = vec(sol1.timepoints[1])
    u_real = [analytic_sol_func(x) for x in xs]
    @test u_predict≈u_real atol=0.5
end

@testset "Example 4: 2D Poissons equation" begin
    @parameters x y
    @variables u(..)
    Dxx = Differential(x)^2
    Dyy = Differential(y)^2

    # 2D PDE
    eq = Dxx(u(x, y)) + Dyy(u(x, y)) ~ -sin(pi * x) * sin(pi * y)

    # Boundary conditions
    bcs = [u(0, y) ~ 0.0, u(1, y) ~ 0.0,
        u(x, 0) ~ 0.0, u(x, 1) ~ 0.0]

    # Space and time domains
    domains = [x ∈ Interval(0.0, 1.0),
        y ∈ Interval(0.0, 1.0)]

    # Neural network
    dim = 2 # number of dimensions
    chain = Chain(Dense(dim, 9, σ), Dense(9, 9, σ), Dense(9, 1))

    # Discretization
    dx = 0.04
    discretization = BayesianPINN([chain], GridTraining(dx))

    @named pde_system = PDESystem(eq, bcs, domains, [x, y], [u(x, y)])

    sol1 = ahmc_bayesian_pinn_pde(pde_system, discretization; draw_samples = 200,
        bcstd = [0.003, 0.003, 0.003, 0.003], phystd = [0.003],
        priorsNNw = (0.0, 10.0), saveats = [1 / 100.0, 1 / 100.0])

    xs = sol1.timepoints[1]
    analytic_sol_func(x, y) = (sin(pi * x) * sin(pi * y)) / (2pi^2)

    u_predict = pmean(sol1.ensemblesol[1])
    u_real = [analytic_sol_func(xs[:, i][1], xs[:, i][2]) for i in 1:length(xs[1, :])]
    @test u_predict≈u_real atol=1.5
end

@testset "Translating from Flux" begin
    @parameters θ
    @variables u(..)
    Dθ = Differential(θ)

    # 1D ODE
    eq = Dθ(u(θ)) ~ θ^3 + 2 * θ + (θ^2) * ((1 + 3 * (θ^2)) / (1 + θ + (θ^3))) -
                    u(θ) * (θ + ((1 + 3 * (θ^2)) / (1 + θ + θ^3)))

    # Initial and boundary conditions
    bcs = [u(0.0) ~ 1.0]

    # Space and time domains
    domains = [θ ∈ Interval(0.0, 1.0)]

    # Neural network
    chain = Flux.Chain(Flux.Dense(1, 12, Flux.σ), Flux.Dense(12, 1))

    discretization = BayesianPINN([chain], GridTraining([0.01]))
<<<<<<< HEAD
    @test discretization.chain[1] isa Lux.AbstractLuxLayer
=======
    @test discretization.chain[1] isa AbstractLuxLayer
>>>>>>> 4506f6aa

    @named pde_system = PDESystem(eq, bcs, domains, [θ], [u])

    sol1 = ahmc_bayesian_pinn_pde(
        pde_system, discretization; draw_samples = 500, bcstd = [0.1],
        phystd = [0.05], priorsNNw = (0.0, 10.0), saveats = [1 / 100.0])

    analytic_sol_func(t) = exp(-(t^2) / 2) / (1 + t + t^3) + t^2
    ts = sol1.timepoints[1]
    u_real = vec([analytic_sol_func(t) for t in ts])
    u_predict = pmean(sol1.ensemblesol[1])
    @test u_predict≈u_real atol=0.8
end<|MERGE_RESOLUTION|>--- conflicted
+++ resolved
@@ -171,11 +171,7 @@
     chain = Flux.Chain(Flux.Dense(1, 12, Flux.σ), Flux.Dense(12, 1))
 
     discretization = BayesianPINN([chain], GridTraining([0.01]))
-<<<<<<< HEAD
-    @test discretization.chain[1] isa Lux.AbstractLuxLayer
-=======
     @test discretization.chain[1] isa AbstractLuxLayer
->>>>>>> 4506f6aa
 
     @named pde_system = PDESystem(eq, bcs, domains, [θ], [u])
 

--- conflicted
+++ resolved
@@ -189,11 +189,9 @@
 initθ = map(c -> Float64.(c), DiffEqFlux.initial_params.(chain))
 
 discretization = NeuralPDE.PhysicsInformedNN(chain,quasirandom_strategy;init_params = initθ)
-<<<<<<< HEAD
-pde_system = PDESystem(eq,bcs,domains,[x],[u,Dxu,Dxxu,O1,O2])
-=======
+
 @named pde_system = PDESystem(eq,bcs,domains,[x],[u,Dxu,Dxxu])
->>>>>>> 172b5db0
+
 prob = NeuralPDE.discretize(pde_system,discretization)
 sym_prob = NeuralPDE.symbolic_discretize(pde_system,discretization)
 
@@ -250,13 +248,11 @@
                                                     maxiters =50, batch=100)
 chain = [chain1,chain2]
 initθ = map(c -> Float64.(c), DiffEqFlux.initial_params.(chain))
-<<<<<<< HEAD
+
 discretization = NeuralPDE.PhysicsInformedNN(chain,quadrature_strategy; init_params = initθ)
-pde_system = PDESystem(eqs,bcs,domains,[x,y],[u1,u2])
-=======
-discretization = NeuralPDE.PhysicsInformedNN(chain,strategy; init_params = initθ)
+
 @named pde_system = PDESystem(eqs,bcs,domains,[x,y],[u1,u2])
->>>>>>> 172b5db0
+
 prob = NeuralPDE.discretize(pde_system,discretization)
 sym_prob = NeuralPDE.symbolic_discretize(pde_system,discretization)
 
@@ -408,13 +404,10 @@
 # Neural network
 chain = FastChain(FastDense(2,12,Flux.tanh),FastDense(12,12,Flux.tanh),FastDense(12,1))
 initθ = Float64.(DiffEqFlux.initial_params(chain))
-<<<<<<< HEAD
+
 discretization = NeuralPDE.PhysicsInformedNN(chain, quadrature_strategy; init_params = initθ)
-pde_system = PDESystem(eq,bcs,domains,[x,y],[u])
-=======
-discretization = NeuralPDE.PhysicsInformedNN(chain, strategy; init_params = initθ)
 @named pde_system = PDESystem(eq,bcs,domains,[x,y],[u])
->>>>>>> 172b5db0
+
 prob = NeuralPDE.discretize(pde_system,discretization)
 
 res = GalacticOptim.solve(prob,BFGS(); maxiters=1000)

using Pkg
using SafeTestsets

const GROUP = get(ENV, "GROUP", "All")

const is_APPVEYOR = Sys.iswindows() && haskey(ENV, "APPVEYOR")

const is_TRAVIS = haskey(ENV, "TRAVIS")

const is_CI = haskey(ENV, "CI")

@time begin
<<<<<<< HEAD
    if GROUP == "All" || GROUP == "NNPDE"
        @time @safetestset "NNPDE" begin include("NNPDE_tests.jl") end
    end
    if GROUP == "All" || GROUP == "NNODE"
        @time @safetestset "NNODE" begin include("NNODE_tests.jl") end
    end
    if !is_APPVEYOR && (GROUP == "All" || GROUP == "NNPDEHan")
        @time @safetestset "NNPDEHan" begin include("NNPDEHan_tests.jl") end
    end
    if GROUP == "All" || GROUP == "NNPDENS"
        @time @safetestset "NNPDENS" begin include("NNPDENS_tests.jl") end
    end
    if GROUP == "All" || GROUP == "NNKOLMOGOROV"
        @time @safetestset "NNKolmogorov" begin include("NNKolmogorov_tests.jl") end
    end
    if GROUP == "All" || GROUP == "NNSTOPPINGTIME"
        @time @safetestset "NNStopping" begin include("Stopping_tests.jl") end
    end
    if GROUP == "All" || GROUP == "NNRODE"
        @time @safetestset "NNRODE" begin include("NNRODE_tests.jl") end
        @time @safetestset "NNParamKolmogorov" begin include("NNParamKolmogorov_tests.jl") end
    end
  
    if !is_APPVEYOR && GROUP == "GPU"
        @safetestset "NNPDE_gpu" begin include("NNPDE_tests_gpu.jl") end
    end
=======
  if GROUP == "All" || GROUP == "NNODE"
      @time @safetestset "NNODE" begin include("NNODE_tests.jl") end
  end
  if !is_APPVEYOR && (GROUP == "All" || GROUP == "NNPDEHan")
      @time @safetestset "NNPDEHan" begin include("NNPDEHan_tests.jl") end
  end
  if GROUP == "All" || GROUP == "NNPDENS"
      @time @safetestset "NNPDENS" begin include("NNPDENS_tests.jl") end
  end
  if GROUP == "All" || GROUP == "NNPDE"
      @time @safetestset "NNPDE" begin include("NNPDE_tests.jl") end
  end
  if GROUP == "All" || GROUP == "NeuralAdapter"
      @time @safetestset "NeuralAdapter" begin include("neural_adapter_tests.jl") end
  end
  if GROUP == "All" || GROUP == "NNKOLMOGOROV"
      @time @safetestset "NNKolmogorov" begin include("NNKolmogorov_tests.jl") end
  end
  if GROUP == "All" || GROUP == "NNSTOPPINGTIME"
      @time @safetestset "NNStopping" begin include("Stopping_tests.jl") end
  end
  if GROUP == "All" || GROUP == "NNRODE"
        @time @safetestset "NNRODE" begin include("NNRODE_tests.jl") end
        @time @safetestset "NNParamKolmogorov" begin include("NNParamKolmogorov_tests.jl") end
  end

  if !is_APPVEYOR && GROUP == "GPU"
     @safetestset "NNPDE_gpu" begin include("NNPDE_tests_gpu.jl") end
 end
>>>>>>> 9b845201
end<|MERGE_RESOLUTION|>--- conflicted
+++ resolved
@@ -10,10 +10,6 @@
 const is_CI = haskey(ENV, "CI")
 
 @time begin
-<<<<<<< HEAD
-    if GROUP == "All" || GROUP == "NNPDE"
-        @time @safetestset "NNPDE" begin include("NNPDE_tests.jl") end
-    end
     if GROUP == "All" || GROUP == "NNODE"
         @time @safetestset "NNODE" begin include("NNODE_tests.jl") end
     end
@@ -22,6 +18,12 @@
     end
     if GROUP == "All" || GROUP == "NNPDENS"
         @time @safetestset "NNPDENS" begin include("NNPDENS_tests.jl") end
+    end
+    if GROUP == "All" || GROUP == "NNPDE"
+        @time @safetestset "NNPDE" begin include("NNPDE_tests.jl") end
+    end
+    if GROUP == "All" || GROUP == "NeuralAdapter"
+        @time @safetestset "NeuralAdapter" begin include("neural_adapter_tests.jl") end
     end
     if GROUP == "All" || GROUP == "NNKOLMOGOROV"
         @time @safetestset "NNKolmogorov" begin include("NNKolmogorov_tests.jl") end
@@ -33,39 +35,8 @@
         @time @safetestset "NNRODE" begin include("NNRODE_tests.jl") end
         @time @safetestset "NNParamKolmogorov" begin include("NNParamKolmogorov_tests.jl") end
     end
-  
+
     if !is_APPVEYOR && GROUP == "GPU"
         @safetestset "NNPDE_gpu" begin include("NNPDE_tests_gpu.jl") end
     end
-=======
-  if GROUP == "All" || GROUP == "NNODE"
-      @time @safetestset "NNODE" begin include("NNODE_tests.jl") end
-  end
-  if !is_APPVEYOR && (GROUP == "All" || GROUP == "NNPDEHan")
-      @time @safetestset "NNPDEHan" begin include("NNPDEHan_tests.jl") end
-  end
-  if GROUP == "All" || GROUP == "NNPDENS"
-      @time @safetestset "NNPDENS" begin include("NNPDENS_tests.jl") end
-  end
-  if GROUP == "All" || GROUP == "NNPDE"
-      @time @safetestset "NNPDE" begin include("NNPDE_tests.jl") end
-  end
-  if GROUP == "All" || GROUP == "NeuralAdapter"
-      @time @safetestset "NeuralAdapter" begin include("neural_adapter_tests.jl") end
-  end
-  if GROUP == "All" || GROUP == "NNKOLMOGOROV"
-      @time @safetestset "NNKolmogorov" begin include("NNKolmogorov_tests.jl") end
-  end
-  if GROUP == "All" || GROUP == "NNSTOPPINGTIME"
-      @time @safetestset "NNStopping" begin include("Stopping_tests.jl") end
-  end
-  if GROUP == "All" || GROUP == "NNRODE"
-        @time @safetestset "NNRODE" begin include("NNRODE_tests.jl") end
-        @time @safetestset "NNParamKolmogorov" begin include("NNParamKolmogorov_tests.jl") end
-  end
-
-  if !is_APPVEYOR && GROUP == "GPU"
-     @safetestset "NNPDE_gpu" begin include("NNPDE_tests_gpu.jl") end
- end
->>>>>>> 9b845201
 end
--- conflicted
+++ resolved
@@ -8,18 +8,9 @@
 
 
 @time begin
-<<<<<<< HEAD
-if GROUP == "All" || GROUP == "Test1"
+  if GROUP == "All" || GROUP == "NNODE"
     @time @safetestset "NNODE" begin include("NNODE_tests.jl") end
-    @time @safetestset "NNPDEHan" begin include("NNPDEHan_tests.jl") end
     @time @safetestset "NNODE2" begin include("NNODE2_tests.jl") end
-end
-if GROUP == "All" || GROUP == "Test2"
-    @time @safetestset "NNPDENS" begin include("NNPDENS_tests.jl") end
-end
-=======
-  if GROUP == "All" || GROUP == "NNODE"
-      @time @safetestset "NNODE" begin include("NNODE_tests.jl") end
   end
   if !is_APPVEYOR && (GROUP == "All" || GROUP == "NNPDEHan")
       @time @safetestset "NNPDEHan" begin include("NNPDEHan_tests.jl") end
@@ -30,6 +21,4 @@
   if GROUP == "All" || GROUP == "NNKOLMOGOROV"
       @time @safetestset "NNKolmogorov" begin include("NNKolmogorov_tests.jl") end
   end
-  
->>>>>>> 359207ec
 end